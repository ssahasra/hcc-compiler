--- conflicted
+++ resolved
@@ -278,15 +278,9 @@
   /// Checks if the target legalizer info has specified anything about the
   /// instruction, or if unsupported.
   bool isInstUnsupported(const LegalityQuery &Query) const {
-<<<<<<< HEAD
-    auto Step = LI.getAction(Query);
-    return Step.Action == LegalizerInfo::LegalizeAction::Unsupported ||
-           Step.Action == LegalizerInfo::LegalizeAction::NotFound;
-=======
     using namespace LegalizeActions;
     auto Step = LI.getAction(Query);
     return Step.Action == Unsupported || Step.Action == NotFound;
->>>>>>> 82f46e44
   }
 };
 
