//===-- llvm/BinaryFormat/Dwarf.h ---Dwarf Constants-------------*- C++ -*-===//
//
//                     The LLVM Compiler Infrastructure
//
// This file is distributed under the University of Illinois Open Source
// License. See LICENSE.TXT for details.
//
//===----------------------------------------------------------------------===//
//
/// \file
/// This file contains constants used for implementing Dwarf
/// debug support.
///
/// For details on the Dwarf specfication see the latest DWARF Debugging
/// Information Format standard document on http://www.dwarfstd.org. This
/// file often includes support for non-released standard features.
//
//===----------------------------------------------------------------------===//

#ifndef LLVM_BINARYFORMAT_DWARF_H
#define LLVM_BINARYFORMAT_DWARF_H

#include "llvm/Support/Compiler.h"
#include "llvm/Support/DataTypes.h"

namespace llvm {
class StringRef;

namespace dwarf {

//===----------------------------------------------------------------------===//
// DWARF constants as gleaned from the DWARF Debugging Information Format V.5
// reference manual http://www.dwarfstd.org/.
//

// Do not mix the following two enumerations sets.  DW_TAG_invalid changes the
// enumeration base type.

enum LLVMConstants : uint32_t {
  // LLVM mock tags (see also llvm/BinaryFormat/Dwarf.def).
  DW_TAG_invalid = ~0U,        // Tag for invalid results.
  DW_VIRTUALITY_invalid = ~0U, // Virtuality for invalid results.
  DW_MACINFO_invalid = ~0U,    // Macinfo type for invalid results.

  // Other constants.
  DWARF_VERSION = 4,       // Default dwarf version we output.
  DW_PUBTYPES_VERSION = 2, // Section version number for .debug_pubtypes.
  DW_PUBNAMES_VERSION = 2, // Section version number for .debug_pubnames.
  DW_ARANGES_VERSION = 2,  // Section version number for .debug_aranges.
  // Identifiers we use to distinguish vendor extensions.
  DWARF_VENDOR_DWARF = 0, // Defined in v2 or later of the DWARF standard.
  DWARF_VENDOR_APPLE = 1,
  DWARF_VENDOR_BORLAND = 2,
  DWARF_VENDOR_GNU = 3,
  DWARF_VENDOR_GOOGLE = 4,
  DWARF_VENDOR_LLVM = 5,
  DWARF_VENDOR_MIPS = 6
};

/// Special ID values that distinguish a CIE from a FDE in DWARF CFI.
/// Not inside an enum because a 64-bit value is needed.
/// @{
const uint32_t DW_CIE_ID = UINT32_MAX;
const uint64_t DW64_CIE_ID = UINT64_MAX;
/// @}

/// Identifier of an invalid DIE offset in the .debug_info section.
const uint32_t DW_INVALID_OFFSET = UINT32_MAX;

enum Tag : uint16_t {
#define HANDLE_DW_TAG(ID, NAME, VERSION, VENDOR) DW_TAG_##NAME = ID,
#include "llvm/BinaryFormat/Dwarf.def"
  DW_TAG_lo_user = 0x4080,
  DW_TAG_hi_user = 0xffff,
  DW_TAG_user_base = 0x1000 ///< Recommended base for user tags.
};

inline bool isType(Tag T) {
  switch (T) {
  case DW_TAG_array_type:
  case DW_TAG_class_type:
  case DW_TAG_interface_type:
  case DW_TAG_enumeration_type:
  case DW_TAG_pointer_type:
  case DW_TAG_reference_type:
  case DW_TAG_rvalue_reference_type:
  case DW_TAG_string_type:
  case DW_TAG_structure_type:
  case DW_TAG_subroutine_type:
  case DW_TAG_union_type:
  case DW_TAG_ptr_to_member_type:
  case DW_TAG_set_type:
  case DW_TAG_subrange_type:
  case DW_TAG_base_type:
  case DW_TAG_const_type:
  case DW_TAG_file_type:
  case DW_TAG_packed_type:
  case DW_TAG_volatile_type:
  case DW_TAG_typedef:
    return true;
  default:
    return false;
  }
}

/// Attributes.
enum Attribute : uint16_t {
#define HANDLE_DW_AT(ID, NAME, VERSION, VENDOR) DW_AT_##NAME = ID,
#include "llvm/BinaryFormat/Dwarf.def"
  DW_AT_lo_user = 0x2000,
  DW_AT_hi_user = 0x3fff,
};

enum Form : uint16_t {
#define HANDLE_DW_FORM(ID, NAME, VERSION, VENDOR) DW_FORM_##NAME = ID,
#include "llvm/BinaryFormat/Dwarf.def"
  DW_FORM_lo_user = 0x1f00, ///< Not specified by DWARF.
};

enum LocationAtom {
#define HANDLE_DW_OP(ID, NAME, VERSION, VENDOR) DW_OP_##NAME = ID,
#include "llvm/BinaryFormat/Dwarf.def"
  DW_OP_lo_user = 0xe0,
  DW_OP_hi_user = 0xff,
  DW_OP_LLVM_fragment = 0x1000 ///< Only used in LLVM metadata.
};

enum TypeKind : uint8_t {
#define HANDLE_DW_ATE(ID, NAME, VERSION, VENDOR) DW_ATE_##NAME = ID,
#include "llvm/BinaryFormat/Dwarf.def"
  DW_ATE_lo_user = 0x80,
  DW_ATE_hi_user = 0xff
};

enum DecimalSignEncoding {
  // Decimal sign attribute values
  DW_DS_unsigned = 0x01,
  DW_DS_leading_overpunch = 0x02,
  DW_DS_trailing_overpunch = 0x03,
  DW_DS_leading_separate = 0x04,
  DW_DS_trailing_separate = 0x05
};

enum EndianityEncoding {
  // Endianity attribute values
  DW_END_default = 0x00,
  DW_END_big = 0x01,
  DW_END_little = 0x02,
  DW_END_lo_user = 0x40,
  DW_END_hi_user = 0xff
};

enum AccessAttribute {
  // Accessibility codes
  DW_ACCESS_public = 0x01,
  DW_ACCESS_protected = 0x02,
  DW_ACCESS_private = 0x03
};

enum VisibilityAttribute {
  // Visibility codes
  DW_VIS_local = 0x01,
  DW_VIS_exported = 0x02,
  DW_VIS_qualified = 0x03
};

enum VirtualityAttribute {
#define HANDLE_DW_VIRTUALITY(ID, NAME) DW_VIRTUALITY_##NAME = ID,
#include "llvm/BinaryFormat/Dwarf.def"
  DW_VIRTUALITY_max = 0x02
};

enum DefaultedMemberAttribute {
#define HANDLE_DW_DEFAULTED(ID, NAME) DW_DEFAULTED_##NAME = ID,
#include "llvm/BinaryFormat/Dwarf.def"
  DW_DEFAULTED_max = 0x02
};

enum SourceLanguage {
#define HANDLE_DW_LANG(ID, NAME, VERSION, VENDOR) DW_LANG_##NAME = ID,
#include "llvm/BinaryFormat/Dwarf.def"
  DW_LANG_lo_user = 0x8000,
  DW_LANG_hi_user = 0xffff
};

enum CaseSensitivity {
  // Identifier case codes
  DW_ID_case_sensitive = 0x00,
  DW_ID_up_case = 0x01,
  DW_ID_down_case = 0x02,
  DW_ID_case_insensitive = 0x03
};

enum CallingConvention {
// Calling convention codes
#define HANDLE_DW_CC(ID, NAME) DW_CC_##NAME = ID,
#include "llvm/BinaryFormat/Dwarf.def"
  DW_CC_lo_user = 0x40,
  DW_CC_hi_user = 0xff
};

enum InlineAttribute {
  // Inline codes
  DW_INL_not_inlined = 0x00,
  DW_INL_inlined = 0x01,
  DW_INL_declared_not_inlined = 0x02,
  DW_INL_declared_inlined = 0x03
};

enum ArrayDimensionOrdering {
  // Array ordering
  DW_ORD_row_major = 0x00,
  DW_ORD_col_major = 0x01
};

enum DiscriminantList {
  // Discriminant descriptor values
  DW_DSC_label = 0x00,
  DW_DSC_range = 0x01
};

/// Line Number Standard Opcode Encodings.
enum LineNumberOps : uint8_t {
#define HANDLE_DW_LNS(ID, NAME) DW_LNS_##NAME = ID,
#include "llvm/BinaryFormat/Dwarf.def"
};

/// Line Number Extended Opcode Encodings.
enum LineNumberExtendedOps {
#define HANDLE_DW_LNE(ID, NAME) DW_LNE_##NAME = ID,
#include "llvm/BinaryFormat/Dwarf.def"
  DW_LNE_lo_user = 0x80,
  DW_LNE_hi_user = 0xff
};

enum LineNumberEntryFormat {
#define HANDLE_DW_LNCT(ID, NAME) DW_LNCT_##NAME = ID,
#include "llvm/BinaryFormat/Dwarf.def"
  DW_LNCT_lo_user = 0x2000,
  DW_LNCT_hi_user = 0x3fff,
};

enum MacinfoRecordType {
  // Macinfo Type Encodings
  DW_MACINFO_define = 0x01,
  DW_MACINFO_undef = 0x02,
  DW_MACINFO_start_file = 0x03,
  DW_MACINFO_end_file = 0x04,
  DW_MACINFO_vendor_ext = 0xff
};

/// DWARF v5 macro information entry type encodings.
enum MacroEntryType {
#define HANDLE_DW_MACRO(ID, NAME) DW_MACRO_##NAME = ID,
#include "llvm/BinaryFormat/Dwarf.def"
  DW_MACRO_lo_user = 0xe0,
  DW_MACRO_hi_user = 0xff
};

/// DWARF v5 range list entry encoding values.
enum RangeListEntries {
#define HANDLE_DW_RLE(ID, NAME) DW_RLE_##NAME = ID,
#include "llvm/BinaryFormat/Dwarf.def"
};

/// Call frame instruction encodings.
enum CallFrameInfo {
#define HANDLE_DW_CFA(ID, NAME) DW_CFA_##NAME = ID,
#include "llvm/BinaryFormat/Dwarf.def"
  DW_CFA_extended = 0x00,

  DW_CFA_lo_user = 0x1c,
  DW_CFA_hi_user = 0x3f
};

enum Constants {
  // Children flag
  DW_CHILDREN_no = 0x00,
  DW_CHILDREN_yes = 0x01,

  DW_EH_PE_absptr = 0x00,
  DW_EH_PE_omit = 0xff,
  DW_EH_PE_uleb128 = 0x01,
  DW_EH_PE_udata2 = 0x02,
  DW_EH_PE_udata4 = 0x03,
  DW_EH_PE_udata8 = 0x04,
  DW_EH_PE_sleb128 = 0x09,
  DW_EH_PE_sdata2 = 0x0A,
  DW_EH_PE_sdata4 = 0x0B,
  DW_EH_PE_sdata8 = 0x0C,
  DW_EH_PE_signed = 0x08,
  DW_EH_PE_pcrel = 0x10,
  DW_EH_PE_textrel = 0x20,
  DW_EH_PE_datarel = 0x30,
  DW_EH_PE_funcrel = 0x40,
  DW_EH_PE_aligned = 0x50,
  DW_EH_PE_indirect = 0x80
};

/// Constants for location lists in DWARF v5.
enum LocationListEntry : unsigned char {
  DW_LLE_end_of_list = 0x00,
  DW_LLE_base_addressx = 0x01,
  DW_LLE_startx_endx = 0x02,
  DW_LLE_startx_length = 0x03,
  DW_LLE_offset_pair = 0x04,
  DW_LLE_default_location = 0x05,
  DW_LLE_base_address = 0x06,
  DW_LLE_start_end = 0x07,
  DW_LLE_start_length = 0x08
};

/// Constants for the DW_APPLE_PROPERTY_attributes attribute.
/// Keep this list in sync with clang's DeclSpec.h ObjCPropertyAttributeKind!
enum ApplePropertyAttributes {
#define HANDLE_DW_APPLE_PROPERTY(ID, NAME) DW_APPLE_PROPERTY_##NAME = ID,
#include "llvm/BinaryFormat/Dwarf.def"
};

/// Constants for unit types in DWARF v5.
enum UnitType : unsigned char {
#define HANDLE_DW_UT(ID, NAME) DW_UT_##NAME = ID,
#include "llvm/BinaryFormat/Dwarf.def"
  DW_UT_lo_user = 0x80,
  DW_UT_hi_user = 0xff
};

enum Index {
#define HANDLE_DW_IDX(ID, NAME) DW_IDX_##NAME = ID,
#include "llvm/BinaryFormat/Dwarf.def"
  DW_IDX_lo_user = 0x2000,
  DW_IDX_hi_user = 0x3fff
};

inline bool isUnitType(uint8_t UnitType) {
  switch (UnitType) {
  case DW_UT_compile:
  case DW_UT_type:
  case DW_UT_partial:
  case DW_UT_skeleton:
  case DW_UT_split_compile:
  case DW_UT_split_type:
    return true;
  default:
    return false;
  }
}

inline bool isUnitType(dwarf::Tag T) {
  switch (T) {
  case DW_TAG_compile_unit:
  case DW_TAG_type_unit:
  case DW_TAG_partial_unit:
  case DW_TAG_skeleton_unit:
    return true;
  default:
    return false;
  }
}

// Constants for the DWARF v5 Accelerator Table Proposal
enum AcceleratorTable {
  // Data layout descriptors.
  DW_ATOM_null = 0u,       ///  Marker as the end of a list of atoms.
  DW_ATOM_die_offset = 1u, // DIE offset in the debug_info section.
  DW_ATOM_cu_offset = 2u, // Offset of the compile unit header that contains the
                          // item in question.
  DW_ATOM_die_tag = 3u,   // A tag entry.
  DW_ATOM_type_flags = 4u, // Set of flags for a type.

  DW_ATOM_type_type_flags = 5u, // Dsymutil type extension.
  DW_ATOM_qual_name_hash = 6u,  // Dsymutil qualified hash extension.

  // DW_ATOM_type_flags values.

  // Always set for C++, only set for ObjC if this is the @implementation for a
  // class.
  DW_FLAG_type_implementation = 2u,

  // Hash functions.

  // Daniel J. Bernstein hash.
  DW_hash_function_djb = 0u
};

// Constants for the GNU pubnames/pubtypes extensions supporting gdb index.
enum GDBIndexEntryKind {
  GIEK_NONE,
  GIEK_TYPE,
  GIEK_VARIABLE,
  GIEK_FUNCTION,
  GIEK_OTHER,
  GIEK_UNUSED5,
  GIEK_UNUSED6,
  GIEK_UNUSED7
};

enum GDBIndexEntryLinkage { GIEL_EXTERNAL, GIEL_STATIC };

/// \defgroup DwarfConstantsDumping Dwarf constants dumping functions
///
/// All these functions map their argument's value back to the
/// corresponding enumerator name or return nullptr if the value isn't
/// known.
///
/// @{
StringRef TagString(unsigned Tag);
StringRef ChildrenString(unsigned Children);
StringRef AttributeString(unsigned Attribute);
StringRef FormEncodingString(unsigned Encoding);
StringRef OperationEncodingString(unsigned Encoding);
StringRef AttributeEncodingString(unsigned Encoding);
StringRef DecimalSignString(unsigned Sign);
StringRef EndianityString(unsigned Endian);
StringRef AccessibilityString(unsigned Access);
StringRef VisibilityString(unsigned Visibility);
StringRef VirtualityString(unsigned Virtuality);
StringRef LanguageString(unsigned Language);
StringRef CaseString(unsigned Case);
StringRef ConventionString(unsigned Convention);
StringRef InlineCodeString(unsigned Code);
StringRef ArrayOrderString(unsigned Order);
StringRef DiscriminantString(unsigned Discriminant);
StringRef LNStandardString(unsigned Standard);
StringRef LNExtendedString(unsigned Encoding);
StringRef MacinfoString(unsigned Encoding);
StringRef CallFrameString(unsigned Encoding);
StringRef ApplePropertyString(unsigned);
StringRef UnitTypeString(unsigned);
StringRef AtomTypeString(unsigned Atom);
StringRef GDBIndexEntryKindString(GDBIndexEntryKind Kind);
StringRef GDBIndexEntryLinkageString(GDBIndexEntryLinkage Linkage);
StringRef IndexString(unsigned Idx);
/// @}

/// \defgroup DwarfConstantsParsing Dwarf constants parsing functions
///
/// These functions map their strings back to the corresponding enumeration
/// value or return 0 if there is none, except for these exceptions:
///
/// \li \a getTag() returns \a DW_TAG_invalid on invalid input.
/// \li \a getVirtuality() returns \a DW_VIRTUALITY_invalid on invalid input.
/// \li \a getMacinfo() returns \a DW_MACINFO_invalid on invalid input.
///
/// @{
unsigned getTag(StringRef TagString);
unsigned getOperationEncoding(StringRef OperationEncodingString);
unsigned getVirtuality(StringRef VirtualityString);
unsigned getLanguage(StringRef LanguageString);
unsigned getCallingConvention(StringRef LanguageString);
unsigned getAttributeEncoding(StringRef EncodingString);
unsigned getMacinfo(StringRef MacinfoString);
/// @}

/// \defgroup DwarfConstantsVersioning Dwarf version for constants
///
/// For constants defined by DWARF, returns the DWARF version when the constant
/// was first defined. For vendor extensions, if there is a version-related
/// policy for when to emit it, returns a version number for that policy.
/// Otherwise returns 0.
///
/// @{
unsigned TagVersion(Tag T);
unsigned AttributeVersion(Attribute A);
unsigned FormVersion(Form F);
unsigned OperationVersion(LocationAtom O);
unsigned AttributeEncodingVersion(TypeKind E);
unsigned LanguageVersion(SourceLanguage L);
/// @}

/// \defgroup DwarfConstantsVendor Dwarf "vendor" for constants
///
/// These functions return an identifier describing "who" defined the constant,
/// either the DWARF standard itself or the vendor who defined the extension.
///
/// @{
unsigned TagVendor(Tag T);
unsigned AttributeVendor(Attribute A);
unsigned FormVendor(Form F);
unsigned OperationVendor(LocationAtom O);
unsigned AttributeEncodingVendor(TypeKind E);
unsigned LanguageVendor(SourceLanguage L);
/// @}

/// Tells whether the specified form is defined in the specified version,
/// or is an extension if extensions are allowed.
bool isValidFormForVersion(Form F, unsigned Version, bool ExtensionsOk = true);

/// Returns the symbolic string representing Val when used as a value
/// for attribute Attr.
StringRef AttributeValueString(uint16_t Attr, unsigned Val);

/// Describes an entry of the various gnu_pub* debug sections.
///
/// The gnu_pub* kind looks like:
///
/// 0-3  reserved
/// 4-6  symbol kind
/// 7    0 == global, 1 == static
///
/// A gdb_index descriptor includes the above kind, shifted 24 bits up with the
/// offset of the cu within the debug_info section stored in those 24 bits.
struct PubIndexEntryDescriptor {
  GDBIndexEntryKind Kind;
  GDBIndexEntryLinkage Linkage;
  PubIndexEntryDescriptor(GDBIndexEntryKind Kind, GDBIndexEntryLinkage Linkage)
      : Kind(Kind), Linkage(Linkage) {}
  /* implicit */ PubIndexEntryDescriptor(GDBIndexEntryKind Kind)
      : Kind(Kind), Linkage(GIEL_EXTERNAL) {}
  explicit PubIndexEntryDescriptor(uint8_t Value)
      : Kind(
            static_cast<GDBIndexEntryKind>((Value & KIND_MASK) >> KIND_OFFSET)),
        Linkage(static_cast<GDBIndexEntryLinkage>((Value & LINKAGE_MASK) >>
                                                  LINKAGE_OFFSET)) {}
  uint8_t toBits() const {
    return Kind << KIND_OFFSET | Linkage << LINKAGE_OFFSET;
  }

private:
  enum {
    KIND_OFFSET = 4,
    KIND_MASK = 7 << KIND_OFFSET,
    LINKAGE_OFFSET = 7,
    LINKAGE_MASK = 1 << LINKAGE_OFFSET
  };
};

/// Constants that define the DWARF format as 32 or 64 bit.
enum DwarfFormat : uint8_t { DWARF32, DWARF64 };

<<<<<<< HEAD
/// The Bernstein hash function used by the accelerator tables.
uint32_t djbHash(StringRef Buffer, uint32_t H = 5381);

=======
>>>>>>> 82f46e44
} // End of namespace dwarf

} // End of namespace llvm

#endif<|MERGE_RESOLUTION|>--- conflicted
+++ resolved
@@ -528,12 +528,9 @@
 /// Constants that define the DWARF format as 32 or 64 bit.
 enum DwarfFormat : uint8_t { DWARF32, DWARF64 };
 
-<<<<<<< HEAD
 /// The Bernstein hash function used by the accelerator tables.
 uint32_t djbHash(StringRef Buffer, uint32_t H = 5381);
 
-=======
->>>>>>> 82f46e44
 } // End of namespace dwarf
 
 } // End of namespace llvm
