--- conflicted
+++ resolved
@@ -573,15 +573,9 @@
   };
 };
 
-<<<<<<< HEAD
-/// Constants that define the DWARF format as 32 or 64 bit.
-enum DwarfFormat : uint8_t { DWARF32, DWARF64 };
-
 /// The Bernstein hash function used by the accelerator tables.
 uint32_t djbHash(StringRef Buffer, uint32_t H = 5381);
 
-=======
->>>>>>> 85918dae
 } // End of namespace dwarf
 
 } // End of namespace llvm
