//===- DIBuilder.h - Debug Information Builder ------------------*- C++ -*-===//
//
//                     The LLVM Compiler Infrastructure
//
// This file is distributed under the University of Illinois Open Source
// License. See LICENSE.TXT for details.
//
//===----------------------------------------------------------------------===//
//
// This file defines a DIBuilder that is useful for creating debugging
// information entries in LLVM IR form.
//
//===----------------------------------------------------------------------===//

#ifndef LLVM_IR_DIBUILDER_H
#define LLVM_IR_DIBUILDER_H

#include "llvm/ADT/ArrayRef.h"
#include "llvm/ADT/DenseMap.h"
#include "llvm/ADT/None.h"
#include "llvm/ADT/SmallVector.h"
#include "llvm/ADT/StringRef.h"
#include "llvm/IR/DebugInfo.h"
#include "llvm/IR/DebugInfoMetadata.h"
#include "llvm/IR/TrackingMDRef.h"
#include "llvm/Support/Casting.h"
#include <algorithm>
#include <cstdint>

namespace llvm {

  class BasicBlock;
  class Constant;
  class Function;
  class Instruction;
  class LLVMContext;
  class Module;
  class Value;

  class DIBuilder {
    Module &M;
    LLVMContext &VMContext;

    DICompileUnit *CUNode;   ///< The one compile unit created by this DIBuiler.
    Function *DeclareFn;     ///< llvm.dbg.declare
    Function *ValueFn;       ///< llvm.dbg.value

    SmallVector<Metadata *, 4> AllEnumTypes;
    /// Track the RetainTypes, since they can be updated later on.
    SmallVector<TrackingMDNodeRef, 4> AllRetainTypes;
    SmallVector<Metadata *, 4> AllSubprograms;
    SmallVector<Metadata *, 4> AllGVs;
    SmallVector<TrackingMDNodeRef, 4> AllImportedModules;

    /// Track nodes that may be unresolved.
    SmallVector<TrackingMDNodeRef, 4> UnresolvedNodes;
    bool AllowUnresolvedNodes;

    /// Each subprogram's preserved local variables.
    ///
    /// Do not use a std::vector.  Some versions of libc++ apparently copy
    /// instead of move on grow operations, and TrackingMDRef is expensive to
    /// copy.
    DenseMap<MDNode *, SmallVector<TrackingMDNodeRef, 1>> PreservedVariables;

    /// Create a temporary.
    ///
    /// Create an \a temporary node and track it in \a UnresolvedNodes.
    void trackIfUnresolved(MDNode *N);

  public:
    /// Construct a builder for a module.
    ///
    /// If \c AllowUnresolved, collect unresolved nodes attached to the module
    /// in order to resolve cycles during \a finalize().
    explicit DIBuilder(Module &M, bool AllowUnresolved = true);
    DIBuilder(const DIBuilder &) = delete;
    DIBuilder &operator=(const DIBuilder &) = delete;

    /// Construct any deferred debug info descriptors.
    void finalize();

    /// A CompileUnit provides an anchor for all debugging
    /// information generated during this instance of compilation.
    /// \param Lang          Source programming language, eg. dwarf::DW_LANG_C99
    /// \param File          File info.
    /// \param Producer      Identify the producer of debugging information
    ///                      and code.  Usually this is a compiler
    ///                      version string.
    /// \param isOptimized   A boolean flag which indicates whether optimization
    ///                      is enabled or not.
    /// \param Flags         This string lists command line options. This
    ///                      string is directly embedded in debug info
    ///                      output which may be used by a tool
    ///                      analyzing generated debugging information.
    /// \param RV            This indicates runtime version for languages like
    ///                      Objective-C.
    /// \param SplitName     The name of the file that we'll split debug info
    ///                      out into.
    /// \param Kind          The kind of debug information to generate.
    /// \param DWOId         The DWOId if this is a split skeleton compile unit.
    DICompileUnit *
    createCompileUnit(unsigned Lang, DIFile *File, StringRef Producer,
                      bool isOptimized, StringRef Flags, unsigned RV,
                      StringRef SplitName = StringRef(),
                      DICompileUnit::DebugEmissionKind Kind =
                          DICompileUnit::DebugEmissionKind::FullDebug,
                      uint64_t DWOId = 0, bool SplitDebugInlining = true);

    /// Create a file descriptor to hold debugging information
    /// for a file.
    DIFile *createFile(StringRef Filename, StringRef Directory);

    /// Create a single enumerator value.
    DIEnumerator *createEnumerator(StringRef Name, int64_t Val);

    /// Create a DWARF unspecified type.
    DIBasicType *createUnspecifiedType(StringRef Name);

    /// Create C++11 nullptr type.
    DIBasicType *createNullPtrType();

    /// Create debugging information entry for a basic
    /// type.
    /// \param Name        Type name.
    /// \param SizeInBits  Size of the type.
    /// \param Encoding    DWARF encoding code, e.g. dwarf::DW_ATE_float.
    DIBasicType *createBasicType(StringRef Name, uint64_t SizeInBits,
                                 unsigned Encoding);

    /// Create debugging information entry for a qualified
    /// type, e.g. 'const int'.
    /// \param Tag         Tag identifing type, e.g. dwarf::TAG_volatile_type
    /// \param FromTy      Base Type.
    DIDerivedType *createQualifiedType(unsigned Tag, DIType *FromTy);

    /// Create debugging information entry for a pointer.
    /// \param PointeeTy   Type pointed by this pointer.
    /// \param SizeInBits  Size.
    /// \param AlignInBits Alignment. (optional)
    /// \param AddressSpace Address space. (optional)
    /// \param Name        Pointer type name. (optional)
    DIDerivedType *createPointerType(DIType *PointeeTy, uint64_t SizeInBits,
                                     uint32_t AlignInBits = 0,
                                     unsigned AddressSpace = 0,
                                     StringRef Name = "");

    /// Create debugging information entry for a pointer to member.
    /// \param PointeeTy Type pointed to by this pointer.
    /// \param SizeInBits  Size.
    /// \param AlignInBits Alignment. (optional)
    /// \param Class Type for which this pointer points to members of.
    DIDerivedType *
    createMemberPointerType(DIType *PointeeTy, DIType *Class,
                            uint64_t SizeInBits, uint32_t AlignInBits = 0,
                            DINode::DIFlags Flags = DINode::FlagZero);

    /// Create debugging information entry for a c++
    /// style reference or rvalue reference type.
    DIDerivedType *createReferenceType(unsigned Tag, DIType *RTy,
                                       uint64_t SizeInBits = 0,
                                       uint32_t AlignInBits = 0);

    /// Create debugging information entry for a typedef.
    /// \param Ty          Original type.
    /// \param Name        Typedef name.
    /// \param File        File where this type is defined.
    /// \param LineNo      Line number.
    /// \param Context     The surrounding context for the typedef.
    DIDerivedType *createTypedef(DIType *Ty, StringRef Name, DIFile *File,
                                 unsigned LineNo, DIScope *Context);

    /// Create debugging information entry for a 'friend'.
    DIDerivedType *createFriend(DIType *Ty, DIType *FriendTy);

    /// Create debugging information entry to establish
    /// inheritance relationship between two types.
    /// \param Ty           Original type.
    /// \param BaseTy       Base type. Ty is inherits from base.
    /// \param BaseOffset   Base offset.
    /// \param Flags        Flags to describe inheritance attribute,
    ///                     e.g. private
    DIDerivedType *createInheritance(DIType *Ty, DIType *BaseTy,
                                     uint64_t BaseOffset,
                                     DINode::DIFlags Flags);

    /// Create debugging information entry for a member.
    /// \param Scope        Member scope.
    /// \param Name         Member name.
    /// \param File         File where this member is defined.
    /// \param LineNo       Line number.
    /// \param SizeInBits   Member size.
    /// \param AlignInBits  Member alignment.
    /// \param OffsetInBits Member offset.
    /// \param Flags        Flags to encode member attribute, e.g. private
    /// \param Ty           Parent type.
    DIDerivedType *createMemberType(DIScope *Scope, StringRef Name,
                                    DIFile *File, unsigned LineNo,
                                    uint64_t SizeInBits,
                                    uint32_t AlignInBits,
                                    uint64_t OffsetInBits,
                                    DINode::DIFlags Flags, DIType *Ty);

    /// Create debugging information entry for a bit field member.
    /// \param Scope               Member scope.
    /// \param Name                Member name.
    /// \param File                File where this member is defined.
    /// \param LineNo              Line number.
    /// \param SizeInBits          Member size.
    /// \param OffsetInBits        Member offset.
    /// \param StorageOffsetInBits Member storage offset.
    /// \param Flags               Flags to encode member attribute.
    /// \param Ty                  Parent type.
    DIDerivedType *createBitFieldMemberType(
        DIScope *Scope, StringRef Name, DIFile *File, unsigned LineNo,
        uint64_t SizeInBits, uint64_t OffsetInBits,
        uint64_t StorageOffsetInBits, DINode::DIFlags Flags, DIType *Ty);

    /// Create debugging information entry for a
    /// C++ static data member.
    /// \param Scope      Member scope.
    /// \param Name       Member name.
    /// \param File       File where this member is declared.
    /// \param LineNo     Line number.
    /// \param Ty         Type of the static member.
    /// \param Flags      Flags to encode member attribute, e.g. private.
    /// \param Val        Const initializer of the member.
    /// \param AlignInBits  Member alignment.
    DIDerivedType *createStaticMemberType(DIScope *Scope, StringRef Name,
                                          DIFile *File, unsigned LineNo,
                                          DIType *Ty, DINode::DIFlags Flags,
                                          Constant *Val,
                                          uint32_t AlignInBits = 0);

    /// Create debugging information entry for Objective-C
    /// instance variable.
    /// \param Name         Member name.
    /// \param File         File where this member is defined.
    /// \param LineNo       Line number.
    /// \param SizeInBits   Member size.
    /// \param AlignInBits  Member alignment.
    /// \param OffsetInBits Member offset.
    /// \param Flags        Flags to encode member attribute, e.g. private
    /// \param Ty           Parent type.
    /// \param PropertyNode Property associated with this ivar.
    DIDerivedType *createObjCIVar(StringRef Name, DIFile *File, unsigned LineNo,
                                  uint64_t SizeInBits, uint32_t AlignInBits,
                                  uint64_t OffsetInBits, DINode::DIFlags Flags,
                                  DIType *Ty, MDNode *PropertyNode);

    /// Create debugging information entry for Objective-C
    /// property.
    /// \param Name         Property name.
    /// \param File         File where this property is defined.
    /// \param LineNumber   Line number.
    /// \param GetterName   Name of the Objective C property getter selector.
    /// \param SetterName   Name of the Objective C property setter selector.
    /// \param PropertyAttributes Objective C property attributes.
    /// \param Ty           Type.
    DIObjCProperty *createObjCProperty(StringRef Name, DIFile *File,
                                       unsigned LineNumber,
                                       StringRef GetterName,
                                       StringRef SetterName,
                                       unsigned PropertyAttributes, DIType *Ty);

    /// Create debugging information entry for a class.
    /// \param Scope        Scope in which this class is defined.
    /// \param Name         class name.
    /// \param File         File where this member is defined.
    /// \param LineNumber   Line number.
    /// \param SizeInBits   Member size.
    /// \param AlignInBits  Member alignment.
    /// \param OffsetInBits Member offset.
    /// \param Flags        Flags to encode member attribute, e.g. private
    /// \param Elements     class members.
    /// \param VTableHolder Debug info of the base class that contains vtable
    ///                     for this type. This is used in
    ///                     DW_AT_containing_type. See DWARF documentation
    ///                     for more info.
    /// \param TemplateParms Template type parameters.
    /// \param UniqueIdentifier A unique identifier for the class.
    DICompositeType *createClassType(
        DIScope *Scope, StringRef Name, DIFile *File, unsigned LineNumber,
        uint64_t SizeInBits, uint32_t AlignInBits, uint64_t OffsetInBits,
        DINode::DIFlags Flags, DIType *DerivedFrom, DINodeArray Elements,
        DIType *VTableHolder = nullptr, MDNode *TemplateParms = nullptr,
        StringRef UniqueIdentifier = "");

    /// Create debugging information entry for a struct.
    /// \param Scope        Scope in which this struct is defined.
    /// \param Name         Struct name.
    /// \param File         File where this member is defined.
    /// \param LineNumber   Line number.
    /// \param SizeInBits   Member size.
    /// \param AlignInBits  Member alignment.
    /// \param Flags        Flags to encode member attribute, e.g. private
    /// \param Elements     Struct elements.
    /// \param RunTimeLang  Optional parameter, Objective-C runtime version.
    /// \param UniqueIdentifier A unique identifier for the struct.
    DICompositeType *createStructType(
        DIScope *Scope, StringRef Name, DIFile *File, unsigned LineNumber,
        uint64_t SizeInBits, uint32_t AlignInBits, DINode::DIFlags Flags,
        DIType *DerivedFrom, DINodeArray Elements, unsigned RunTimeLang = 0,
        DIType *VTableHolder = nullptr, StringRef UniqueIdentifier = "");

    /// Create debugging information entry for an union.
    /// \param Scope        Scope in which this union is defined.
    /// \param Name         Union name.
    /// \param File         File where this member is defined.
    /// \param LineNumber   Line number.
    /// \param SizeInBits   Member size.
    /// \param AlignInBits  Member alignment.
    /// \param Flags        Flags to encode member attribute, e.g. private
    /// \param Elements     Union elements.
    /// \param RunTimeLang  Optional parameter, Objective-C runtime version.
    /// \param UniqueIdentifier A unique identifier for the union.
    DICompositeType *createUnionType(DIScope *Scope, StringRef Name,
                                     DIFile *File, unsigned LineNumber,
                                     uint64_t SizeInBits, uint32_t AlignInBits,
                                     DINode::DIFlags Flags,
                                     DINodeArray Elements,
                                     unsigned RunTimeLang = 0,
                                     StringRef UniqueIdentifier = "");

    /// Create debugging information for template
    /// type parameter.
    /// \param Scope        Scope in which this type is defined.
    /// \param Name         Type parameter name.
    /// \param Ty           Parameter type.
    DITemplateTypeParameter *
    createTemplateTypeParameter(DIScope *Scope, StringRef Name, DIType *Ty);

    /// Create debugging information for template
    /// value parameter.
    /// \param Scope        Scope in which this type is defined.
    /// \param Name         Value parameter name.
    /// \param Ty           Parameter type.
    /// \param Val          Constant parameter value.
    DITemplateValueParameter *createTemplateValueParameter(DIScope *Scope,
                                                           StringRef Name,
                                                           DIType *Ty,
                                                           Constant *Val);

    /// Create debugging information for a template template parameter.
    /// \param Scope        Scope in which this type is defined.
    /// \param Name         Value parameter name.
    /// \param Ty           Parameter type.
    /// \param Val          The fully qualified name of the template.
    DITemplateValueParameter *createTemplateTemplateParameter(DIScope *Scope,
                                                              StringRef Name,
                                                              DIType *Ty,
                                                              StringRef Val);

    /// Create debugging information for a template parameter pack.
    /// \param Scope        Scope in which this type is defined.
    /// \param Name         Value parameter name.
    /// \param Ty           Parameter type.
    /// \param Val          An array of types in the pack.
    DITemplateValueParameter *createTemplateParameterPack(DIScope *Scope,
                                                          StringRef Name,
                                                          DIType *Ty,
                                                          DINodeArray Val);

    /// Create debugging information entry for an array.
    /// \param Size         Array size.
    /// \param AlignInBits  Alignment.
    /// \param Ty           Element type.
    /// \param Subscripts   Subscripts.
    DICompositeType *createArrayType(uint64_t Size, uint32_t AlignInBits,
                                     DIType *Ty, DINodeArray Subscripts);

    /// Create debugging information entry for a vector type.
    /// \param Size         Array size.
    /// \param AlignInBits  Alignment.
    /// \param Ty           Element type.
    /// \param Subscripts   Subscripts.
    DICompositeType *createVectorType(uint64_t Size, uint32_t AlignInBits,
                                      DIType *Ty, DINodeArray Subscripts);

    /// Create debugging information entry for an
    /// enumeration.
    /// \param Scope          Scope in which this enumeration is defined.
    /// \param Name           Union name.
    /// \param File           File where this member is defined.
    /// \param LineNumber     Line number.
    /// \param SizeInBits     Member size.
    /// \param AlignInBits    Member alignment.
    /// \param Elements       Enumeration elements.
    /// \param UnderlyingType Underlying type of a C++11/ObjC fixed enum.
    /// \param UniqueIdentifier A unique identifier for the enum.
    DICompositeType *createEnumerationType(
        DIScope *Scope, StringRef Name, DIFile *File, unsigned LineNumber,
        uint64_t SizeInBits, uint32_t AlignInBits, DINodeArray Elements,
        DIType *UnderlyingType, StringRef UniqueIdentifier = "");

    /// Create subroutine type.
    /// \param ParameterTypes  An array of subroutine parameter types. This
    ///                        includes return type at 0th index.
    /// \param Flags           E.g.: LValueReference.
    ///                        These flags are used to emit dwarf attributes.
    /// \param CC              Calling convention, e.g. dwarf::DW_CC_normal
    DISubroutineType *
    createSubroutineType(DITypeRefArray ParameterTypes,
                         DINode::DIFlags Flags = DINode::FlagZero,
                         unsigned CC = 0);

    /// Create an external type reference.
    /// \param Tag              Dwarf TAG.
    /// \param File             File in which the type is defined.
    /// \param UniqueIdentifier A unique identifier for the type.
    DICompositeType *createExternalTypeRef(unsigned Tag, DIFile *File,
                                           StringRef UniqueIdentifier);

    /// Create a new DIType* with "artificial" flag set.
    DIType *createArtificialType(DIType *Ty);

    /// Create a new DIType* with the "object pointer"
    /// flag set.
    DIType *createObjectPointerType(DIType *Ty);

    /// Create a permanent forward-declared type.
    DICompositeType *createForwardDecl(unsigned Tag, StringRef Name,
                                       DIScope *Scope, DIFile *F, unsigned Line,
                                       unsigned RuntimeLang = 0,
                                       uint64_t SizeInBits = 0,
                                       uint32_t AlignInBits = 0,
                                       StringRef UniqueIdentifier = "");

    /// Create a temporary forward-declared type.
    DICompositeType *createReplaceableCompositeType(
        unsigned Tag, StringRef Name, DIScope *Scope, DIFile *F, unsigned Line,
        unsigned RuntimeLang = 0, uint64_t SizeInBits = 0,
        uint32_t AlignInBits = 0, DINode::DIFlags Flags = DINode::FlagFwdDecl,
        StringRef UniqueIdentifier = "");

    /// Retain DIScope* in a module even if it is not referenced
    /// through debug info anchors.
    void retainType(DIScope *T);

    /// Create unspecified parameter type
    /// for a subroutine type.
    DIBasicType *createUnspecifiedParameter();

    /// Get a DINodeArray, create one if required.
    DINodeArray getOrCreateArray(ArrayRef<Metadata *> Elements);

    /// Get a DITypeRefArray, create one if required.
    DITypeRefArray getOrCreateTypeArray(ArrayRef<Metadata *> Elements);

    /// Create a descriptor for a value range.  This
    /// implicitly uniques the values returned.
    DISubrange *getOrCreateSubrange(int64_t Lo, int64_t Count);

<<<<<<< HEAD
    /// Create a new descriptor for the specified
    /// variable.
    /// \param Context       Variable scope.
    /// \param Name          Name of the variable.
    /// \param LinkageName   Mangled  name of the variable.
    /// \param File          File where this variable is defined.
    /// \param LineNo        Line number.
    /// \param AddressSpace  Variable address space.
    /// \param Ty            Variable Type.
=======
    /// Create a new descriptor for the specified variable.
    /// \param Context     Variable scope.
    /// \param Name        Name of the variable.
    /// \param LinkageName Mangled  name of the variable.
    /// \param File        File where this variable is defined.
    /// \param LineNo      Line number.
    /// \param Ty          Variable Type.
>>>>>>> 4010c7c7
    /// \param isLocalToUnit Boolean flag indicate whether this variable is
    ///                      externally visible or not.
    /// \param Expr          The location of the global relative to the attached
    ///                      GlobalVariable.
    /// \param Decl          Reference to the corresponding declaration.
    /// \param AlignInBits Variable alignment(or 0 if no alignment attr was
    ///                    specified)
<<<<<<< HEAD
    DIGlobalVariable *createGlobalVariable(DIScope *Context, StringRef Name,
                                           StringRef LinkageName, DIFile *File,
                                           unsigned LineNo,
                                           unsigned AddressSpace, DIType *Ty,
                                           bool isLocalToUnit,
                                           DIExpression *Expr = nullptr,
                                           MDNode *Decl = nullptr,
                                           uint32_t AlignInBits = 0);
=======
    DIGlobalVariableExpression *createGlobalVariableExpression(
        DIScope *Context, StringRef Name, StringRef LinkageName, DIFile *File,
        unsigned LineNo, DIType *Ty, bool isLocalToUnit,
        DIExpression *Expr = nullptr, MDNode *Decl = nullptr,
        uint32_t AlignInBits = 0);
>>>>>>> 4010c7c7

    /// Identical to createGlobalVariable
    /// except that the resulting DbgNode is temporary and meant to be RAUWed.
    DIGlobalVariable *createTempGlobalVariableFwdDecl(
        DIScope *Context, StringRef Name, StringRef LinkageName, DIFile *File,
<<<<<<< HEAD
        unsigned LineNo, unsigned AddressSpace, DIType *Ty, bool isLocalToUnit, DIExpression *Expr,
        MDNode *Decl = nullptr, uint32_t AlignInBits = 0);
=======
        unsigned LineNo, DIType *Ty, bool isLocalToUnit, MDNode *Decl = nullptr,
        uint32_t AlignInBits = 0);
>>>>>>> 4010c7c7

    /// Create a new descriptor for an auto variable.  This is a local variable
    /// that is not a subprogram parameter.
    ///
    /// \c Scope must be a \a DILocalScope, and thus its scope chain eventually
    /// leads to a \a DISubprogram.
    ///
    /// If \c AlwaysPreserve, this variable will be referenced from its
    /// containing subprogram, and will survive some optimizations.
    DILocalVariable *
    createAutoVariable(DIScope *Scope, StringRef Name, DIFile *File,
                       unsigned LineNo, unsigned AddressSpace, DIType *Ty,
                       bool AlwaysPreserve = false,
                       DINode::DIFlags Flags = DINode::FlagZero,
                       uint32_t AlignInBits = 0);

    /// Create a new descriptor for a parameter variable.
    ///
    /// \c Scope must be a \a DILocalScope, and thus its scope chain eventually
    /// leads to a \a DISubprogram.
    ///
    /// \c ArgNo is the index (starting from \c 1) of this variable in the
    /// subprogram parameters.  \c ArgNo should not conflict with other
    /// parameters of the same subprogram.
    ///
    /// If \c AlwaysPreserve, this variable will be referenced from its
    /// containing subprogram, and will survive some optimizations.
    DILocalVariable *
    createParameterVariable(DIScope *Scope, StringRef Name, unsigned ArgNo,
                            DIFile *File, unsigned LineNo,
                            unsigned AddressSpace, DIType *Ty,
                            bool AlwaysPreserve = false,
                            DINode::DIFlags Flags = DINode::FlagZero);

    /// Create a new descriptor for the specified
    /// variable which has a complex address expression for its address.
    /// \param Addr        An array of complex address operations.
    DIExpression *createExpression(ArrayRef<uint64_t> Addr = None);
    DIExpression *createExpression(ArrayRef<int64_t> Addr);

    /// Create a descriptor to describe one part
    /// of aggregate variable that is fragmented across multiple Values.
    ///
    /// \param OffsetInBits Offset of the piece in bits.
    /// \param SizeInBits   Size of the piece in bits.
    DIExpression *createFragmentExpression(unsigned OffsetInBits,
                                           unsigned SizeInBits);

    /// Create an expression for a variable that does not have an address, but
    /// does have a constant value.
    DIExpression *createConstantValueExpression(uint64_t Val) {
      return DIExpression::get(
          VMContext, {dwarf::DW_OP_constu, Val, dwarf::DW_OP_stack_value});
    }

    /// Create a new descriptor for the specified subprogram.
    /// See comments in DISubprogram* for descriptions of these fields.
    /// \param Scope         Function scope.
    /// \param Name          Function name.
    /// \param LinkageName   Mangled function name.
    /// \param File          File where this variable is defined.
    /// \param LineNo        Line number.
    /// \param Ty            Function type.
    /// \param isLocalToUnit True if this function is not externally visible.
    /// \param isDefinition  True if this is a function definition.
    /// \param ScopeLine     Set to the beginning of the scope this starts
    /// \param Flags         e.g. is this function prototyped or not.
    ///                      These flags are used to emit dwarf attributes.
    /// \param isOptimized   True if optimization is ON.
    /// \param TParams       Function template parameters.
    DISubprogram *createFunction(DIScope *Scope, StringRef Name,
                                 StringRef LinkageName, DIFile *File,
                                 unsigned LineNo, DISubroutineType *Ty,
                                 bool isLocalToUnit, bool isDefinition,
                                 unsigned ScopeLine,
                                 DINode::DIFlags Flags = DINode::FlagZero,
                                 bool isOptimized = false,
                                 DITemplateParameterArray TParams = nullptr,
                                 DISubprogram *Decl = nullptr);

    /// Identical to createFunction,
    /// except that the resulting DbgNode is meant to be RAUWed.
    DISubprogram *createTempFunctionFwdDecl(
        DIScope *Scope, StringRef Name, StringRef LinkageName, DIFile *File,
        unsigned LineNo, DISubroutineType *Ty, bool isLocalToUnit,
        bool isDefinition, unsigned ScopeLine,
        DINode::DIFlags Flags = DINode::FlagZero, bool isOptimized = false,
        DITemplateParameterArray TParams = nullptr,
        DISubprogram *Decl = nullptr);

    /// Create a new descriptor for the specified C++ method.
    /// See comments in \a DISubprogram* for descriptions of these fields.
    /// \param Scope         Function scope.
    /// \param Name          Function name.
    /// \param LinkageName   Mangled function name.
    /// \param File          File where this variable is defined.
    /// \param LineNo        Line number.
    /// \param Ty            Function type.
    /// \param isLocalToUnit True if this function is not externally visible..
    /// \param isDefinition  True if this is a function definition.
    /// \param Virtuality    Attributes describing virtualness. e.g. pure
    ///                      virtual function.
    /// \param VTableIndex   Index no of this method in virtual table, or -1u if
    ///                      unrepresentable.
    /// \param ThisAdjustment
    ///                      MS ABI-specific adjustment of 'this' that occurs
    ///                      in the prologue.
    /// \param VTableHolder  Type that holds vtable.
    /// \param Flags         e.g. is this function prototyped or not.
    ///                      This flags are used to emit dwarf attributes.
    /// \param isOptimized   True if optimization is ON.
    /// \param TParams       Function template parameters.
    DISubprogram *createMethod(
        DIScope *Scope, StringRef Name, StringRef LinkageName, DIFile *File,
        unsigned LineNo, DISubroutineType *Ty, bool isLocalToUnit,
        bool isDefinition, unsigned Virtuality = 0, unsigned VTableIndex = 0,
        int ThisAdjustment = 0, DIType *VTableHolder = nullptr,
        DINode::DIFlags Flags = DINode::FlagZero, bool isOptimized = false,
        DITemplateParameterArray TParams = nullptr);

    /// This creates new descriptor for a namespace with the specified
    /// parent scope.
    /// \param Scope       Namespace scope
    /// \param Name        Name of this namespace
    /// \param File        Source file
    /// \param LineNo      Line number
    /// \param ExportSymbols True for C++ inline namespaces.
    DINamespace *createNameSpace(DIScope *Scope, StringRef Name, DIFile *File,
                                 unsigned LineNo, bool ExportSymbols);

    /// This creates new descriptor for a module with the specified
    /// parent scope.
    /// \param Scope       Parent scope
    /// \param Name        Name of this module
    /// \param ConfigurationMacros
    ///                    A space-separated shell-quoted list of -D macro
    ///                    definitions as they would appear on a command line.
    /// \param IncludePath The path to the module map file.
    /// \param ISysRoot    The clang system root (value of -isysroot).
    DIModule *createModule(DIScope *Scope, StringRef Name,
                           StringRef ConfigurationMacros,
                           StringRef IncludePath,
                           StringRef ISysRoot);

    /// This creates a descriptor for a lexical block with a new file
    /// attached. This merely extends the existing
    /// lexical block as it crosses a file.
    /// \param Scope       Lexical block.
    /// \param File        Source file.
    /// \param Discriminator DWARF path discriminator value.
    DILexicalBlockFile *createLexicalBlockFile(DIScope *Scope, DIFile *File,
                                               unsigned Discriminator = 0);

    /// This creates a descriptor for a lexical block with the
    /// specified parent context.
    /// \param Scope         Parent lexical scope.
    /// \param File          Source file.
    /// \param Line          Line number.
    /// \param Col           Column number.
    DILexicalBlock *createLexicalBlock(DIScope *Scope, DIFile *File,
                                       unsigned Line, unsigned Col);

    /// Create a descriptor for an imported module.
    /// \param Context The scope this module is imported into
    /// \param NS The namespace being imported here
    /// \param Line Line number
    DIImportedEntity *createImportedModule(DIScope *Context, DINamespace *NS,
                                           unsigned Line);

    /// Create a descriptor for an imported module.
    /// \param Context The scope this module is imported into
    /// \param NS An aliased namespace
    /// \param Line Line number
    DIImportedEntity *createImportedModule(DIScope *Context,
                                           DIImportedEntity *NS, unsigned Line);

    /// Create a descriptor for an imported module.
    /// \param Context The scope this module is imported into
    /// \param M The module being imported here
    /// \param Line Line number
    DIImportedEntity *createImportedModule(DIScope *Context, DIModule *M,
                                           unsigned Line);

    /// Create a descriptor for an imported function.
    /// \param Context The scope this module is imported into
    /// \param Decl The declaration (or definition) of a function, type, or
    ///             variable
    /// \param Line Line number
    DIImportedEntity *createImportedDeclaration(DIScope *Context, DINode *Decl,
                                                unsigned Line,
                                                StringRef Name = "");

    /// Insert a new llvm.dbg.declare intrinsic call.
    /// \param Storage     llvm::Value of the variable
    /// \param VarInfo     Variable's debug info descriptor.
    /// \param Expr        A complex location expression.
    /// \param DL          Debug info location.
    /// \param InsertAtEnd Location for the new intrinsic.
    Instruction *insertDeclare(llvm::Value *Storage, DILocalVariable *VarInfo,
                               DIExpression *Expr, const DILocation *DL,
                               BasicBlock *InsertAtEnd);

    /// Insert a new llvm.dbg.declare intrinsic call.
    /// \param Storage      llvm::Value of the variable
    /// \param VarInfo      Variable's debug info descriptor.
    /// \param Expr         A complex location expression.
    /// \param DL           Debug info location.
    /// \param InsertBefore Location for the new intrinsic.
    Instruction *insertDeclare(llvm::Value *Storage, DILocalVariable *VarInfo,
                               DIExpression *Expr, const DILocation *DL,
                               Instruction *InsertBefore);

    /// Insert a new llvm.dbg.value intrinsic call.
    /// \param Val          llvm::Value of the variable
    /// \param Offset       Offset
    /// \param VarInfo      Variable's debug info descriptor.
    /// \param Expr         A complex location expression.
    /// \param DL           Debug info location.
    /// \param InsertAtEnd Location for the new intrinsic.
    Instruction *insertDbgValueIntrinsic(llvm::Value *Val, uint64_t Offset,
                                         DILocalVariable *VarInfo,
                                         DIExpression *Expr,
                                         const DILocation *DL,
                                         BasicBlock *InsertAtEnd);

    /// Insert a new llvm.dbg.value intrinsic call.
    /// \param Val          llvm::Value of the variable
    /// \param Offset       Offset
    /// \param VarInfo      Variable's debug info descriptor.
    /// \param Expr         A complex location expression.
    /// \param DL           Debug info location.
    /// \param InsertBefore Location for the new intrinsic.
    Instruction *insertDbgValueIntrinsic(llvm::Value *Val, uint64_t Offset,
                                         DILocalVariable *VarInfo,
                                         DIExpression *Expr,
                                         const DILocation *DL,
                                         Instruction *InsertBefore);

    /// Replace the vtable holder in the given composite type.
    ///
    /// If this creates a self reference, it may orphan some unresolved cycles
    /// in the operands of \c T, so \a DIBuilder needs to track that.
    void replaceVTableHolder(DICompositeType *&T,
                             DICompositeType *VTableHolder);

    /// Replace arrays on a composite type.
    ///
    /// If \c T is resolved, but the arrays aren't -- which can happen if \c T
    /// has a self-reference -- \a DIBuilder needs to track the array to
    /// resolve cycles.
    void replaceArrays(DICompositeType *&T, DINodeArray Elements,
                       DINodeArray TParams = DINodeArray());

    /// Replace a temporary node.
    ///
    /// Call \a MDNode::replaceAllUsesWith() on \c N, replacing it with \c
    /// Replacement.
    ///
    /// If \c Replacement is the same as \c N.get(), instead call \a
    /// MDNode::replaceWithUniqued().  In this case, the uniqued node could
    /// have a different address, so we return the final address.
    template <class NodeTy>
    NodeTy *replaceTemporary(TempMDNode &&N, NodeTy *Replacement) {
      if (N.get() == Replacement)
        return cast<NodeTy>(MDNode::replaceWithUniqued(std::move(N)));

      N->replaceAllUsesWith(Replacement);
      return Replacement;
    }
  };

} // end namespace llvm

#endif // LLVM_IR_DIBUILDER_H<|MERGE_RESOLUTION|>--- conflicted
+++ resolved
@@ -451,9 +451,7 @@
     /// implicitly uniques the values returned.
     DISubrange *getOrCreateSubrange(int64_t Lo, int64_t Count);
 
-<<<<<<< HEAD
-    /// Create a new descriptor for the specified
-    /// variable.
+    /// Create a new descriptor for the specified variable.
     /// \param Context       Variable scope.
     /// \param Name          Name of the variable.
     /// \param LinkageName   Mangled  name of the variable.
@@ -461,15 +459,6 @@
     /// \param LineNo        Line number.
     /// \param AddressSpace  Variable address space.
     /// \param Ty            Variable Type.
-=======
-    /// Create a new descriptor for the specified variable.
-    /// \param Context     Variable scope.
-    /// \param Name        Name of the variable.
-    /// \param LinkageName Mangled  name of the variable.
-    /// \param File        File where this variable is defined.
-    /// \param LineNo      Line number.
-    /// \param Ty          Variable Type.
->>>>>>> 4010c7c7
     /// \param isLocalToUnit Boolean flag indicate whether this variable is
     ///                      externally visible or not.
     /// \param Expr          The location of the global relative to the attached
@@ -477,34 +466,18 @@
     /// \param Decl          Reference to the corresponding declaration.
     /// \param AlignInBits Variable alignment(or 0 if no alignment attr was
     ///                    specified)
-<<<<<<< HEAD
-    DIGlobalVariable *createGlobalVariable(DIScope *Context, StringRef Name,
-                                           StringRef LinkageName, DIFile *File,
-                                           unsigned LineNo,
-                                           unsigned AddressSpace, DIType *Ty,
-                                           bool isLocalToUnit,
-                                           DIExpression *Expr = nullptr,
-                                           MDNode *Decl = nullptr,
-                                           uint32_t AlignInBits = 0);
-=======
     DIGlobalVariableExpression *createGlobalVariableExpression(
         DIScope *Context, StringRef Name, StringRef LinkageName, DIFile *File,
-        unsigned LineNo, DIType *Ty, bool isLocalToUnit,
+        unsigned LineNo, unsigned AddressSpace, DIType *Ty, bool isLocalToUnit,
         DIExpression *Expr = nullptr, MDNode *Decl = nullptr,
         uint32_t AlignInBits = 0);
->>>>>>> 4010c7c7
 
     /// Identical to createGlobalVariable
     /// except that the resulting DbgNode is temporary and meant to be RAUWed.
     DIGlobalVariable *createTempGlobalVariableFwdDecl(
         DIScope *Context, StringRef Name, StringRef LinkageName, DIFile *File,
-<<<<<<< HEAD
-        unsigned LineNo, unsigned AddressSpace, DIType *Ty, bool isLocalToUnit, DIExpression *Expr,
-        MDNode *Decl = nullptr, uint32_t AlignInBits = 0);
-=======
-        unsigned LineNo, DIType *Ty, bool isLocalToUnit, MDNode *Decl = nullptr,
+        unsigned LineNo, unsigned AddressSpace, DIType *Ty, bool isLocalToUnit, MDNode *Decl = nullptr,
         uint32_t AlignInBits = 0);
->>>>>>> 4010c7c7
 
     /// Create a new descriptor for an auto variable.  This is a local variable
     /// that is not a subprogram parameter.
