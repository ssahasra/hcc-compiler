--- conflicted
+++ resolved
@@ -2112,57 +2112,30 @@
         IsLocalToUnit(IsLocalToUnit), IsDefinition(IsDefinition) {}
   ~DIGlobalVariable() = default;
 
-<<<<<<< HEAD
-  static DIGlobalVariable *
-  getImpl(LLVMContext &Context, DIScope *Scope, StringRef Name,
-          StringRef LinkageName, DIFile *File, unsigned Line,
-          unsigned AddressSpace, DITypeRef Type, bool IsLocalToUnit,
-          bool IsDefinition, DIExpression *Expr,
-          DIDerivedType *StaticDataMemberDeclaration, uint32_t AlignInBits,
-          StorageType Storage, bool ShouldCreate = true) {
-    return getImpl(Context, Scope, getCanonicalMDString(Context, Name),
-                   getCanonicalMDString(Context, LinkageName), File, Line,
-                   AddressSpace, Type, IsLocalToUnit, IsDefinition, Expr,
-                   StaticDataMemberDeclaration, AlignInBits, Storage,
-                   ShouldCreate);
-  }
-  static DIGlobalVariable *
-  getImpl(LLVMContext &Context, Metadata *Scope, MDString *Name,
-          MDString *LinkageName, Metadata *File, unsigned Line,
-          unsigned AddressSpace, Metadata *Type, bool IsLocalToUnit,
-          bool IsDefinition, Metadata *Expr,
-=======
   static DIGlobalVariable *getImpl(LLVMContext &Context, DIScope *Scope,
                                    StringRef Name, StringRef LinkageName,
-                                   DIFile *File, unsigned Line, DITypeRef Type,
+                                   DIFile *File, unsigned Line, unsigned AddressSpace, DITypeRef Type,
                                    bool IsLocalToUnit, bool IsDefinition,
                                    DIDerivedType *StaticDataMemberDeclaration,
                                    uint32_t AlignInBits, StorageType Storage,
                                    bool ShouldCreate = true) {
     return getImpl(Context, Scope, getCanonicalMDString(Context, Name),
-                   getCanonicalMDString(Context, LinkageName), File, Line, Type,
+                   getCanonicalMDString(Context, LinkageName), File, Line, AddressSpace, Type,
                    IsLocalToUnit, IsDefinition, StaticDataMemberDeclaration,
                    AlignInBits, Storage, ShouldCreate);
   }
   static DIGlobalVariable *
   getImpl(LLVMContext &Context, Metadata *Scope, MDString *Name,
-          MDString *LinkageName, Metadata *File, unsigned Line, Metadata *Type,
+          MDString *LinkageName, Metadata *File, unsigned Line, unsigned AddressSpace, Metadata *Type,
           bool IsLocalToUnit, bool IsDefinition,
->>>>>>> 4010c7c7
           Metadata *StaticDataMemberDeclaration, uint32_t AlignInBits,
           StorageType Storage, bool ShouldCreate = true);
 
   TempDIGlobalVariable cloneImpl() const {
     return getTemporary(getContext(), getScope(), getName(), getLinkageName(),
-<<<<<<< HEAD
-                        getFile(), getLine(), getAddressSpace(), getType(),
-                        isLocalToUnit(), isDefinition(), getExpr(),
-                        getStaticDataMemberDeclaration(), getAlignInBits());
-=======
-                        getFile(), getLine(), getType(), isLocalToUnit(),
+                        getFile(), getLine(), getAddressSpace(), getType(), isLocalToUnit(),
                         isDefinition(), getStaticDataMemberDeclaration(),
                         getAlignInBits());
->>>>>>> 4010c7c7
   }
 
 public:
@@ -2172,28 +2145,16 @@
                      bool IsLocalToUnit, bool IsDefinition,
                      DIDerivedType *StaticDataMemberDeclaration,
                      uint32_t AlignInBits),
-<<<<<<< HEAD
                     (Scope, Name, LinkageName, File, Line, AddressSpace, Type, IsLocalToUnit,
-                     IsDefinition, Expr, StaticDataMemberDeclaration,
-                     AlignInBits))
-=======
-                    (Scope, Name, LinkageName, File, Line, Type, IsLocalToUnit,
                      IsDefinition, StaticDataMemberDeclaration, AlignInBits))
->>>>>>> 4010c7c7
   DEFINE_MDNODE_GET(DIGlobalVariable,
                     (Metadata * Scope, MDString *Name, MDString *LinkageName,
                      Metadata *File, unsigned Line, unsigned AddressSpace, Metadata *Type,
                      bool IsLocalToUnit, bool IsDefinition,
                      Metadata *StaticDataMemberDeclaration,
                      uint32_t AlignInBits),
-<<<<<<< HEAD
                     (Scope, Name, LinkageName, File, Line, AddressSpace, Type, IsLocalToUnit,
-                     IsDefinition, Expr, StaticDataMemberDeclaration,
-                     AlignInBits))
-=======
-                    (Scope, Name, LinkageName, File, Line, Type, IsLocalToUnit,
                      IsDefinition, StaticDataMemberDeclaration, AlignInBits))
->>>>>>> 4010c7c7
 
   TempDIGlobalVariable clone() const { return cloneImpl(); }
 
