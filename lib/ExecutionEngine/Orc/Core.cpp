//===----- Core.cpp - Core ORC APIs (MaterializationUnit, VSO, etc.) ------===//
//
//                     The LLVM Compiler Infrastructure
//
// This file is distributed under the University of Illinois Open Source
// License. See LICENSE.TXT for details.
//
//===----------------------------------------------------------------------===//

#include "llvm/ExecutionEngine/Orc/Core.h"
#include "llvm/Config/llvm-config.h"
#include "llvm/ExecutionEngine/Orc/OrcError.h"
#include "llvm/Support/Format.h"

#if LLVM_ENABLE_THREADS
#include <future>
#endif

namespace llvm {
namespace orc {

char FailedToMaterialize::ID = 0;
<<<<<<< HEAD
=======
char SymbolsNotFound::ID = 0;
>>>>>>> 0293af5d

void MaterializationUnit::anchor() {}
void SymbolResolver::anchor() {}

raw_ostream &operator<<(raw_ostream &OS, const JITSymbolFlags &Flags) {
  if (Flags.isWeak())
    OS << 'W';
  else if (Flags.isCommon())
    OS << 'C';
  else
    OS << 'S';

  if (Flags.isExported())
    OS << 'E';
  else
    OS << 'H';

  return OS;
}

raw_ostream &operator<<(raw_ostream &OS, const JITEvaluatedSymbol &Sym) {
  OS << format("0x%016x", Sym.getAddress()) << " " << Sym.getFlags();
  return OS;
}

raw_ostream &operator<<(raw_ostream &OS, const SymbolMap::value_type &KV) {
  OS << "\"" << *KV.first << "\": " << KV.second;
  return OS;
}

raw_ostream &operator<<(raw_ostream &OS, const SymbolNameSet &Symbols) {
  OS << "{";
  if (!Symbols.empty()) {
    OS << " \"" << **Symbols.begin() << "\"";
    for (auto &Sym : make_range(std::next(Symbols.begin()), Symbols.end()))
      OS << ", \"" << *Sym << "\"";
  }
  OS << " }";
  return OS;
}

raw_ostream &operator<<(raw_ostream &OS, const SymbolMap &Symbols) {
  OS << "{";
  if (!Symbols.empty()) {
    OS << " {" << *Symbols.begin() << "}";
    for (auto &Sym : make_range(std::next(Symbols.begin()), Symbols.end()))
      OS << ", {" << Sym << "}";
  }
  OS << " }";
  return OS;
}

raw_ostream &operator<<(raw_ostream &OS, const SymbolFlagsMap &SymbolFlags) {
  OS << "{";
  if (!SymbolFlags.empty()) {
    OS << " {\"" << *SymbolFlags.begin()->first
       << "\": " << SymbolFlags.begin()->second << "}";
    for (auto &KV :
         make_range(std::next(SymbolFlags.begin()), SymbolFlags.end()))
      OS << ", {\"" << *KV.first << "\": " << KV.second << "}";
  }
  OS << " }";
  return OS;
}

raw_ostream &operator<<(raw_ostream &OS, const SymbolDependenceMap &Deps) {
  OS << "{";
  if (!Deps.empty()) {
    OS << " { " << Deps.begin()->first->getName() << ": "
       << Deps.begin()->second << " }";
    for (auto &KV : make_range(std::next(Deps.begin()), Deps.end()))
      OS << ", { " << KV.first->getName() << ": " << KV.second << " }";
  }
  OS << " }";
  return OS;
}

FailedToMaterialize::FailedToMaterialize(SymbolNameSet Symbols)
    : Symbols(std::move(Symbols)) {
  assert(!this->Symbols.empty() && "Can not fail to resolve an empty set");
}

std::error_code FailedToMaterialize::convertToErrorCode() const {
  return orcError(OrcErrorCode::UnknownORCError);
}

void FailedToMaterialize::log(raw_ostream &OS) const {
  OS << "Failed to materialize symbols: " << Symbols;
<<<<<<< HEAD
=======
}

SymbolsNotFound::SymbolsNotFound(SymbolNameSet Symbols)
    : Symbols(std::move(Symbols)) {
  assert(!this->Symbols.empty() && "Can not fail to resolve an empty set");
}

std::error_code SymbolsNotFound::convertToErrorCode() const {
  return orcError(OrcErrorCode::UnknownORCError);
}

void SymbolsNotFound::log(raw_ostream &OS) const {
  OS << "Symbols not found: " << Symbols;
>>>>>>> 0293af5d
}

void ExecutionSessionBase::failQuery(AsynchronousSymbolQuery &Q, Error Err) {
  bool DeliveredError = true;
  runSessionLocked([&]() -> void {
    Q.detach();
    if (Q.canStillFail())
      Q.handleFailed(std::move(Err));
    else
      DeliveredError = false;
  });

  if (!DeliveredError)
    reportError(std::move(Err));
}

AsynchronousSymbolQuery::AsynchronousSymbolQuery(
    const SymbolNameSet &Symbols, SymbolsResolvedCallback NotifySymbolsResolved,
    SymbolsReadyCallback NotifySymbolsReady)
    : NotifySymbolsResolved(std::move(NotifySymbolsResolved)),
      NotifySymbolsReady(std::move(NotifySymbolsReady)) {
  NotYetResolvedCount = NotYetReadyCount = Symbols.size();

  for (auto &S : Symbols)
    ResolvedSymbols[S] = nullptr;
}

void AsynchronousSymbolQuery::resolve(const SymbolStringPtr &Name,
                                      JITEvaluatedSymbol Sym) {
  auto I = ResolvedSymbols.find(Name);
  assert(I != ResolvedSymbols.end() &&
         "Resolving symbol outside the requested set");
  assert(I->second.getAddress() == 0 && "Redundantly resolving symbol Name");
  I->second = std::move(Sym);
  --NotYetResolvedCount;
}

void AsynchronousSymbolQuery::handleFullyResolved() {
  assert(NotYetResolvedCount == 0 && "Not fully resolved?");
  assert(NotifySymbolsResolved &&
         "NotifySymbolsResolved already called or error occurred");
  NotifySymbolsResolved(
      ResolutionResult(std::move(ResolvedSymbols), QueryRegistrations));
  NotifySymbolsResolved = SymbolsResolvedCallback();
}

void AsynchronousSymbolQuery::notifySymbolReady() {
  assert(NotYetReadyCount != 0 && "All symbols already finalized");
  --NotYetReadyCount;
}

void AsynchronousSymbolQuery::handleFullyReady() {
  assert(QueryRegistrations.empty() &&
         "Query is still registered with some symbols");
  assert(!NotifySymbolsResolved && "Resolution not applied yet");
  NotifySymbolsReady(Error::success());
  NotifySymbolsReady = SymbolsReadyCallback();
}

bool AsynchronousSymbolQuery::canStillFail() {
  return (NotifySymbolsResolved || NotifySymbolsReady);
}

void AsynchronousSymbolQuery::handleFailed(Error Err) {
  assert(QueryRegistrations.empty() && ResolvedSymbols.empty() &&
         NotYetResolvedCount == 0 && NotYetReadyCount == 0 &&
         "Query should already have been abandoned");
  if (NotifySymbolsResolved)
    NotifySymbolsResolved(std::move(Err));
  else {
    assert(NotifySymbolsReady && "Failed after both callbacks issued?");
    NotifySymbolsReady(std::move(Err));
    NotifySymbolsReady = SymbolsReadyCallback();
  }
}

void AsynchronousSymbolQuery::addQueryDependence(VSO &V, SymbolStringPtr Name) {
  bool Added = QueryRegistrations[&V].insert(std::move(Name)).second;
  (void)Added;
  assert(Added && "Duplicate dependence notification?");
}

void AsynchronousSymbolQuery::removeQueryDependence(
    VSO &V, const SymbolStringPtr &Name) {
  auto QRI = QueryRegistrations.find(&V);
  assert(QRI != QueryRegistrations.end() && "No dependencies registered for V");
  assert(QRI->second.count(Name) && "No dependency on Name in V");
  QRI->second.erase(Name);
  if (QRI->second.empty())
    QueryRegistrations.erase(QRI);
}

void AsynchronousSymbolQuery::detach() {
  ResolvedSymbols.clear();
  NotYetResolvedCount = 0;
  NotYetReadyCount = 0;
  for (auto &KV : QueryRegistrations)
    KV.first->detachQueryHelper(*this, KV.second);
  QueryRegistrations.clear();
}

MaterializationResponsibility::MaterializationResponsibility(
    VSO &V, SymbolFlagsMap SymbolFlags)
    : V(V), SymbolFlags(std::move(SymbolFlags)) {
  assert(!this->SymbolFlags.empty() && "Materializing nothing?");

  for (auto &KV : this->SymbolFlags)
    KV.second |= JITSymbolFlags::Materializing;
}

MaterializationResponsibility::~MaterializationResponsibility() {
  assert(SymbolFlags.empty() &&
         "All symbols should have been explicitly materialized or failed");
}

void MaterializationResponsibility::resolve(const SymbolMap &Symbols) {
  for (auto &KV : Symbols) {
    auto I = SymbolFlags.find(KV.first);
    assert(I != SymbolFlags.end() &&
           "Resolving symbol outside this responsibility set");
    assert(I->second.isMaterializing() && "Duplicate resolution");
    I->second &= ~JITSymbolFlags::Materializing;
    assert(KV.second.getFlags() == I->second &&
           "Resolving symbol with incorrect flags");
  }

  V.resolve(Symbols);
}

void MaterializationResponsibility::finalize() {
#ifndef NDEBUG
  for (auto &KV : SymbolFlags)
    assert(!KV.second.isMaterializing() &&
           "Failed to resolve symbol before finalization");
#endif // NDEBUG

  V.finalize(SymbolFlags);
  SymbolFlags.clear();
}

Error MaterializationResponsibility::defineMaterializing(
    const SymbolFlagsMap &NewSymbolFlags) {
  // Add the given symbols to this responsibility object.
  // It's ok if we hit a duplicate here: In that case the new version will be
  // discarded, and the VSO::defineMaterializing method will return a duplicate
  // symbol error.
  for (auto &KV : NewSymbolFlags) {
    auto I = SymbolFlags.insert(KV).first;
    I->second |= JITSymbolFlags::Materializing;
  }

  return V.defineMaterializing(NewSymbolFlags);
}

void MaterializationResponsibility::failMaterialization() {

  SymbolNameSet FailedSymbols;
  for (auto &KV : SymbolFlags)
    FailedSymbols.insert(KV.first);

  V.notifyFailed(FailedSymbols);
  SymbolFlags.clear();
}

void MaterializationResponsibility::delegate(
    std::unique_ptr<MaterializationUnit> MU) {
  for (auto &KV : MU->getSymbols())
    SymbolFlags.erase(KV.first);

  V.replace(std::move(MU));
}

void MaterializationResponsibility::addDependencies(
    const SymbolDependenceMap &Dependencies) {
  V.addDependencies(SymbolFlags, Dependencies);
}

AbsoluteSymbolsMaterializationUnit::AbsoluteSymbolsMaterializationUnit(
    SymbolMap Symbols)
    : MaterializationUnit(extractFlags(Symbols)), Symbols(std::move(Symbols)) {}

void AbsoluteSymbolsMaterializationUnit::materialize(
    MaterializationResponsibility R) {
  R.resolve(Symbols);
  R.finalize();
}

void AbsoluteSymbolsMaterializationUnit::discard(const VSO &V,
                                                 SymbolStringPtr Name) {
  assert(Symbols.count(Name) && "Symbol is not part of this MU");
  Symbols.erase(Name);
}

SymbolFlagsMap
AbsoluteSymbolsMaterializationUnit::extractFlags(const SymbolMap &Symbols) {
  SymbolFlagsMap Flags;
  for (const auto &KV : Symbols)
    Flags[KV.first] = KV.second.getFlags();
  return Flags;
}

Error VSO::defineMaterializing(const SymbolFlagsMap &SymbolFlags) {
  return ES.runSessionLocked([&]() -> Error {
    std::vector<SymbolMap::iterator> AddedSyms;

    for (auto &KV : SymbolFlags) {
      SymbolMap::iterator EntryItr;
      bool Added;

      auto NewFlags = KV.second;
      NewFlags |= JITSymbolFlags::Materializing;

      std::tie(EntryItr, Added) = Symbols.insert(
          std::make_pair(KV.first, JITEvaluatedSymbol(0, NewFlags)));

      if (Added)
        AddedSyms.push_back(EntryItr);
      else {
        // Remove any symbols already added.
        for (auto &SI : AddedSyms)
          Symbols.erase(SI);

        // FIXME: Return all duplicates.
        return make_error<DuplicateDefinition>(*KV.first);
      }
    }

    return Error::success();
  });
}

void VSO::replace(std::unique_ptr<MaterializationUnit> MU) {
  assert(MU != nullptr && "Can not replace with a null MaterializationUnit");

  auto MustRunMU =
      ES.runSessionLocked([&, this]() -> std::unique_ptr<MaterializationUnit> {

#ifndef NDEBUG
        for (auto &KV : MU->getSymbols()) {
          auto SymI = Symbols.find(KV.first);
          assert(SymI != Symbols.end() && "Replacing unknown symbol");
          assert(!SymI->second.getFlags().isLazy() &&
                 SymI->second.getFlags().isMaterializing() &&
                 "Can not replace symbol that is not materializing");
          assert(UnmaterializedInfos.count(KV.first) == 0 &&
                 "Symbol being replaced should have no UnmaterializedInfo");
          assert(MaterializingInfos.count(KV.first) &&
                 "Symbol being replaced should have a MaterializingInfo");
        }
#endif // NDEBUG

        // If any symbol has pending queries against it then we need to
        // materialize MU immediately.
        for (auto &KV : MU->getSymbols())
          if (!MaterializingInfos[KV.first].PendingQueries.empty())
            return std::move(MU);

        // Otherwise, make MU responsible for all the symbols.
        auto UMI = std::make_shared<UnmaterializedInfo>(std::move(MU));
        for (auto &KV : UMI->MU->getSymbols()) {
          assert(!KV.second.isLazy() &&
                 "Lazy flag should be managed internally.");
          assert(!KV.second.isMaterializing() &&
                 "Materializing flags should be managed internally.");

          auto SymI = Symbols.find(KV.first);
          SymI->second.getFlags() = KV.second;
          SymI->second.getFlags() |= JITSymbolFlags::Lazy;
          UnmaterializedInfos[KV.first] = UMI;
        }

        return nullptr;
      });

  if (MustRunMU)
    ES.dispatchMaterialization(*this, std::move(MustRunMU));
}

void VSO::addDependencies(const SymbolFlagsMap &Dependants,
                          const SymbolDependenceMap &Dependencies) {
  ES.runSessionLocked([&, this]() {
    for (auto &KV : Dependants) {
      const auto &Name = KV.first;
      assert(Symbols.count(Name) && "Name not in symbol table");
      assert((Symbols[Name].getFlags().isLazy() ||
              Symbols[Name].getFlags().isMaterializing()) &&
             "Symbol is not lazy or materializing");

      auto &MI = MaterializingInfos[Name];
      assert(!MI.IsFinalized && "Can not add dependencies to finalized symbol");

      for (auto &KV : Dependencies) {
        assert(KV.first && "Null VSO in dependency?");
        auto &OtherVSO = *KV.first;
        auto &DepsOnOtherVSO = MI.UnfinalizedDependencies[&OtherVSO];

        for (auto &OtherSymbol : KV.second) {
          auto &OtherMI = OtherVSO.MaterializingInfos[OtherSymbol];

          if (OtherMI.IsFinalized)
            transferFinalizedNodeDependencies(MI, Name, OtherMI);
          else {
            OtherMI.Dependants[this].insert(Name);
            DepsOnOtherVSO.insert(OtherSymbol);
          }
        }
      }
    }
  });
}

void VSO::resolve(const SymbolMap &Resolved) {
  auto FullyResolvedQueries = ES.runSessionLocked([&, this]() {
    AsynchronousSymbolQuerySet FullyResolvedQueries;
    for (const auto &KV : Resolved) {
      auto &Name = KV.first;
      auto Sym = KV.second;

      assert(!Sym.getFlags().isLazy() && !Sym.getFlags().isMaterializing() &&
             "Materializing flags should be managed internally");

      auto I = Symbols.find(Name);

      assert(I != Symbols.end() && "Symbol not found");
      assert(!I->second.getFlags().isLazy() &&
             I->second.getFlags().isMaterializing() &&
             "Symbol should be materializing");
      assert(I->second.getAddress() == 0 && "Symbol has already been resolved");

      assert(Sym.getFlags() ==
                 JITSymbolFlags::stripTransientFlags(I->second.getFlags()) &&
             "Resolved flags should match the declared flags");

      // Once resolved, symbols can never be weak.
      JITSymbolFlags ResolvedFlags = Sym.getFlags();
      ResolvedFlags &= ~JITSymbolFlags::Weak;
      ResolvedFlags |= JITSymbolFlags::Materializing;
      I->second = JITEvaluatedSymbol(Sym.getAddress(), ResolvedFlags);

      auto &MI = MaterializingInfos[Name];
      for (auto &Q : MI.PendingQueries) {
        Q->resolve(Name, Sym);
        if (Q->isFullyResolved())
          FullyResolvedQueries.insert(Q);
      }
    }

    return FullyResolvedQueries;
  });

  for (auto &Q : FullyResolvedQueries) {
    assert(Q->isFullyResolved() && "Q not fully resolved");
    Q->handleFullyResolved();
  }
}

void VSO::finalize(const SymbolFlagsMap &Finalized) {
  auto FullyReadyQueries = ES.runSessionLocked([&, this]() {
    AsynchronousSymbolQuerySet ReadyQueries;

    for (const auto &KV : Finalized) {
      const auto &Name = KV.first;

      auto MII = MaterializingInfos.find(Name);
      assert(MII != MaterializingInfos.end() &&
             "Missing MaterializingInfo entry");

      auto &MI = MII->second;

      // For each dependant, transfer this node's unfinalized dependencies to
      // it. If the dependant node is fully finalized then notify any pending
      // queries.
      for (auto &KV : MI.Dependants) {
        auto &DependantVSO = *KV.first;
        for (auto &DependantName : KV.second) {
          auto DependantMII =
              DependantVSO.MaterializingInfos.find(DependantName);
          assert(DependantMII != DependantVSO.MaterializingInfos.end() &&
                 "Dependant should have MaterializingInfo");

          auto &DependantMI = DependantMII->second;

          // Remove the dependant's dependency on this node.
          assert(DependantMI.UnfinalizedDependencies[this].count(Name) &&
                 "Dependant does not count this symbol as a dependency?");
          DependantMI.UnfinalizedDependencies[this].erase(Name);
          if (DependantMI.UnfinalizedDependencies[this].empty())
            DependantMI.UnfinalizedDependencies.erase(this);

          // Transfer unfinalized dependencies from this node to the dependant.
          DependantVSO.transferFinalizedNodeDependencies(DependantMI,
                                                         DependantName, MI);

          // If the dependant is finalized and this node was the last of its
          // unfinalized dependencies then notify any pending queries on the
          // dependant node.
          if (DependantMI.IsFinalized &&
              DependantMI.UnfinalizedDependencies.empty()) {
            assert(DependantMI.Dependants.empty() &&
                   "Dependants should be empty by now");
            for (auto &Q : DependantMI.PendingQueries) {
              Q->notifySymbolReady();
              if (Q->isFullyReady())
                ReadyQueries.insert(Q);
              Q->removeQueryDependence(DependantVSO, DependantName);
            }

            // If this dependant node was fully finalized we can erase its
            // MaterializingInfo and update its materializing state.
            assert(DependantVSO.Symbols.count(DependantName) &&
                   "Dependant has no entry in the Symbols table");
            DependantVSO.Symbols[DependantName].getFlags() &=
                JITSymbolFlags::Materializing;
            DependantVSO.MaterializingInfos.erase(DependantMII);
          }
        }
      }
      MI.Dependants.clear();
      MI.IsFinalized = true;

      if (MI.UnfinalizedDependencies.empty()) {
        for (auto &Q : MI.PendingQueries) {
          Q->notifySymbolReady();
          if (Q->isFullyReady())
            ReadyQueries.insert(Q);
          Q->removeQueryDependence(*this, Name);
        }
        assert(Symbols.count(Name) &&
               "Symbol has no entry in the Symbols table");
        Symbols[Name].getFlags() &= ~JITSymbolFlags::Materializing;
        MaterializingInfos.erase(MII);
      }
    }

    return ReadyQueries;
  });

  for (auto &Q : FullyReadyQueries) {
    assert(Q->isFullyReady() && "Q is not fully ready");
    Q->handleFullyReady();
  }
}

void VSO::notifyFailed(const SymbolNameSet &FailedSymbols) {

  // FIXME: This should fail any transitively dependant symbols too.

  auto FailedQueriesToNotify = ES.runSessionLocked([&, this]() {
    AsynchronousSymbolQuerySet FailedQueries;

    for (auto &Name : FailedSymbols) {
      auto I = Symbols.find(Name);
      assert(I != Symbols.end() && "Symbol not present in this VSO");
      Symbols.erase(I);

      auto MII = MaterializingInfos.find(Name);

      // If we have not created a MaterializingInfo for this symbol yet then
      // there is nobody to notify.
      if (MII == MaterializingInfos.end())
        continue;

      // Copy all the queries to the FailedQueries list, then abandon them.
      // This has to be a copy, and the copy has to come before the abandon
      // operation: Each Q.detach() call will reach back into this
      // PendingQueries list to remove Q.
      for (auto &Q : MII->second.PendingQueries)
        FailedQueries.insert(Q);

      for (auto &Q : FailedQueries)
        Q->detach();

      assert(MII->second.PendingQueries.empty() &&
             "Queries remain after symbol was failed");

      MaterializingInfos.erase(MII);
    }

    return FailedQueries;
  });

  for (auto &Q : FailedQueriesToNotify)
    Q->handleFailed(make_error<FailedToMaterialize>(FailedSymbols));
}

SymbolNameSet VSO::lookupFlags(SymbolFlagsMap &Flags,
                               const SymbolNameSet &Names) {
  return ES.runSessionLocked([&, this]() {
    SymbolNameSet Unresolved;

    for (auto &Name : Names) {
      auto I = Symbols.find(Name);
      if (I == Symbols.end()) {
        Unresolved.insert(Name);
        continue;
      }

      assert(!Flags.count(Name) && "Symbol already present in Flags map");
      Flags[Name] = JITSymbolFlags::stripTransientFlags(I->second.getFlags());
    }

    return Unresolved;
  });
}

SymbolNameSet VSO::lookup(std::shared_ptr<AsynchronousSymbolQuery> Q,
                          SymbolNameSet Names) {
  SymbolNameSet Unresolved = std::move(Names);
  std::vector<std::unique_ptr<MaterializationUnit>> MUs;

  ES.runSessionLocked([&, this]() {
    for (auto I = Unresolved.begin(), E = Unresolved.end(); I != E;) {
      auto TmpI = I++;
      auto Name = *TmpI;

      // Search for the name in Symbols. Skip it if not found.
      auto SymI = Symbols.find(Name);
      if (SymI == Symbols.end())
        continue;

      // If we found Name in V, remove it frome the Unresolved set and add it
      // to the dependencies set.
      Unresolved.erase(TmpI);

      // If the symbol has an address then resolve it.
      if (SymI->second.getAddress() != 0)
        Q->resolve(Name, SymI->second);

      // If the symbol is lazy, get the MaterialiaztionUnit for it.
      if (SymI->second.getFlags().isLazy()) {
        assert(SymI->second.getAddress() == 0 &&
               "Lazy symbol should not have a resolved address");
        assert(!SymI->second.getFlags().isMaterializing() &&
               "Materializing and lazy should not both be set");
        auto UMII = UnmaterializedInfos.find(Name);
        assert(UMII != UnmaterializedInfos.end() &&
               "Lazy symbol should have UnmaterializedInfo");
        auto MU = std::move(UMII->second->MU);
        assert(MU != nullptr && "Materializer should not be null");

        // Kick all symbols associated with this MaterializationUnit into
        // materializing state.
        for (auto &KV : MU->getSymbols()) {
          auto SymK = Symbols.find(KV.first);
          auto Flags = SymK->second.getFlags();
          Flags &= ~JITSymbolFlags::Lazy;
          Flags |= JITSymbolFlags::Materializing;
          SymK->second.setFlags(Flags);
          UnmaterializedInfos.erase(KV.first);
        }

        // Add MU to the list of MaterializationUnits to be materialized.
        MUs.push_back(std::move(MU));
      } else if (!SymI->second.getFlags().isMaterializing()) {
        // The symbol is neither lazy nor materializing. Finalize it and
        // continue.
        Q->notifySymbolReady();
        continue;
      }

      // Add the query to the PendingQueries list.
      assert(SymI->second.getFlags().isMaterializing() &&
             "By this line the symbol should be materializing");
      auto &MI = MaterializingInfos[Name];
      MI.PendingQueries.push_back(Q);
      Q->addQueryDependence(*this, Name);
    }
  });

  if (Q->isFullyResolved())
    Q->handleFullyResolved();

  if (Q->isFullyReady())
    Q->handleFullyReady();

  // Dispatch any required MaterializationUnits for materialization.
  for (auto &MU : MUs)
    ES.dispatchMaterialization(*this, std::move(MU));

  return Unresolved;
}

void VSO::dump(raw_ostream &OS) {
  ES.runSessionLocked([&, this]() {
    OS << "VSO \"" << VSOName
       << "\" (ES: " << format("0x%016x", reinterpret_cast<uintptr_t>(&ES))
       << "):\n"
       << "Symbol table:\n";

    for (auto &KV : Symbols) {
      OS << "    \"" << *KV.first << "\": " << KV.second.getAddress();
      if (KV.second.getFlags().isLazy() ||
          KV.second.getFlags().isMaterializing()) {
        OS << " (";
        if (KV.second.getFlags().isLazy()) {
          auto I = UnmaterializedInfos.find(KV.first);
          assert(I != UnmaterializedInfos.end() &&
                 "Lazy symbol should have UnmaterializedInfo");
          OS << " Lazy (MU=" << I->second->MU.get() << ")";
        }
        if (KV.second.getFlags().isMaterializing())
          OS << " Materializing";
        OS << " )\n";
      } else
        OS << "\n";
    }

    if (!MaterializingInfos.empty())
      OS << "  MaterializingInfos entries:\n";
    for (auto &KV : MaterializingInfos) {
      OS << "    \"" << *KV.first << "\":\n"
         << "      IsFinalized = " << (KV.second.IsFinalized ? "true" : "false")
         << "\n"
         << "      " << KV.second.PendingQueries.size() << " pending queries.\n"
         << "      Dependants:\n";
      for (auto &KV2 : KV.second.Dependants)
        OS << "        " << KV2.first->getName() << ": " << KV2.second << "\n";
      OS << "      Unfinalized Dependencies:\n";
      for (auto &KV2 : KV.second.UnfinalizedDependencies)
        OS << "        " << KV2.first->getName() << ": " << KV2.second << "\n";
    }
  });
}

Error VSO::defineImpl(MaterializationUnit &MU) {
  SymbolNameSet Duplicates;
  SymbolNameSet MUDefsOverridden;
  std::vector<SymbolMap::iterator> ExistingDefsOverridden;
  for (auto &KV : MU.getSymbols()) {
    assert(!KV.second.isLazy() && "Lazy flag should be managed internally.");
    assert(!KV.second.isMaterializing() &&
           "Materializing flags should be managed internally.");

    SymbolMap::iterator EntryItr;
    bool Added;

    auto NewFlags = KV.second;
    NewFlags |= JITSymbolFlags::Lazy;

    std::tie(EntryItr, Added) = Symbols.insert(
        std::make_pair(KV.first, JITEvaluatedSymbol(0, NewFlags)));

    if (!Added) {
      if (KV.second.isStrong()) {
        if (EntryItr->second.getFlags().isStrong())
          Duplicates.insert(KV.first);
        else
          ExistingDefsOverridden.push_back(EntryItr);
      } else
        MUDefsOverridden.insert(KV.first);
    }
  }

  if (!Duplicates.empty()) {
    // We need to remove the symbols we added.
    for (auto &KV : MU.getSymbols()) {
      if (Duplicates.count(KV.first) || Duplicates.count(KV.first))
        continue;

      bool Found = false;
      for (const auto &I : ExistingDefsOverridden)
        if (I->first == KV.first)
          Found = true;

      if (!Found)
        Symbols.erase(KV.first);
    }

    // FIXME: Return all duplicates.
    return make_error<DuplicateDefinition>(**Duplicates.begin());
  }

  // Update flags on existing defs and call discard on their materializers.
  for (auto &ExistingDefItr : ExistingDefsOverridden) {
    assert(ExistingDefItr->second.getFlags().isLazy() &&
           !ExistingDefItr->second.getFlags().isMaterializing() &&
           "Overridden existing def should be in the Lazy state");

    ExistingDefItr->second.getFlags() &= ~JITSymbolFlags::Weak;

    auto UMII = UnmaterializedInfos.find(ExistingDefItr->first);
    assert(UMII != UnmaterializedInfos.end() &&
           "Overridden existing def should have an UnmaterializedInfo");

    UMII->second->MU->doDiscard(*this, ExistingDefItr->first);
  }

  // Discard overridden symbols povided by MU.
  for (auto &Sym : MUDefsOverridden)
    MU.doDiscard(*this, Sym);

  return Error::success();
}

void VSO::detachQueryHelper(AsynchronousSymbolQuery &Q,
                            const SymbolNameSet &QuerySymbols) {
  for (auto &QuerySymbol : QuerySymbols) {
    assert(MaterializingInfos.count(QuerySymbol) &&
           "QuerySymbol does not have MaterializingInfo");
    auto &MI = MaterializingInfos[QuerySymbol];

    auto IdenticalQuery =
        [&](const std::shared_ptr<AsynchronousSymbolQuery> &R) {
          return R.get() == &Q;
        };

    auto I = std::find_if(MI.PendingQueries.begin(), MI.PendingQueries.end(),
                          IdenticalQuery);
    assert(I != MI.PendingQueries.end() &&
           "Query Q should be in the PendingQueries list for QuerySymbol");
    MI.PendingQueries.erase(I);
  }
}

void VSO::transferFinalizedNodeDependencies(
    MaterializingInfo &DependantMI, const SymbolStringPtr &DependantName,
    MaterializingInfo &FinalizedMI) {
  for (auto &KV : FinalizedMI.UnfinalizedDependencies) {
    auto &DependencyVSO = *KV.first;
    SymbolNameSet *UnfinalizedDependenciesOnDependencyVSO = nullptr;

    for (auto &DependencyName : KV.second) {
      auto &DependencyMI = DependencyVSO.MaterializingInfos[DependencyName];

      // Do not add self dependencies.
      if (&DependencyMI == &DependantMI)
        continue;

      // If we haven't looked up the dependencies for DependencyVSO yet, do it
      // now and cache the result.
      if (!UnfinalizedDependenciesOnDependencyVSO)
        UnfinalizedDependenciesOnDependencyVSO =
            &DependantMI.UnfinalizedDependencies[&DependencyVSO];

      DependencyMI.Dependants[this].insert(DependantName);
      UnfinalizedDependenciesOnDependencyVSO->insert(DependencyName);
    }
  }
}

VSO &ExecutionSession::createVSO(std::string Name) {
  return runSessionLocked([&, this]() -> VSO & {
      VSOs.push_back(std::unique_ptr<VSO>(new VSO(*this, std::move(Name))));
    return *VSOs.back();
  });
}

Expected<SymbolMap> lookup(const std::vector<VSO *> &VSOs, SymbolNameSet Names) {
#if LLVM_ENABLE_THREADS
  // In the threaded case we use promises to return the results.
  std::promise<SymbolMap> PromisedResult;
  std::mutex ErrMutex;
  Error ResolutionError = Error::success();
  std::promise<void> PromisedReady;
  Error ReadyError = Error::success();
  auto OnResolve =
      [&](Expected<AsynchronousSymbolQuery::ResolutionResult> Result) {
        if (Result)
          PromisedResult.set_value(std::move(Result->Symbols));
        else {
          {
            ErrorAsOutParameter _(&ResolutionError);
            std::lock_guard<std::mutex> Lock(ErrMutex);
            ResolutionError = Result.takeError();
          }
          PromisedResult.set_value(SymbolMap());
        }
      };
  auto OnReady = [&](Error Err) {
    if (Err) {
      ErrorAsOutParameter _(&ReadyError);
      std::lock_guard<std::mutex> Lock(ErrMutex);
      ReadyError = std::move(Err);
    }
    PromisedReady.set_value();
  };
#else
  SymbolMap Result;
  Error ResolutionError = Error::success();
  Error ReadyError = Error::success();

  auto OnResolve = [&](Expected<AsynchronousSymbolQuery::ResolutionResult> R) {
    ErrorAsOutParameter _(&ResolutionError);
    if (R)
      Result = std::move(R->Symbols);
    else
      ResolutionError = R.takeError();
  };
  auto OnReady = [&](Error Err) {
    ErrorAsOutParameter _(&ReadyError);
    if (Err)
      ReadyError = std::move(Err);
  };
#endif

  auto Query = std::make_shared<AsynchronousSymbolQuery>(
      Names, std::move(OnResolve), std::move(OnReady));
  SymbolNameSet UnresolvedSymbols(std::move(Names));

  for (auto *V : VSOs) {
    assert(V && "VSO pointers in VSOs list should be non-null");
    if (UnresolvedSymbols.empty())
      break;
    UnresolvedSymbols = V->lookup(Query, UnresolvedSymbols);
  }

  if (!UnresolvedSymbols.empty()) {
    // If there are unresolved symbols then the query will never return.
    // Fail it with ES.failQuery.
    auto &ES = (*VSOs.begin())->getExecutionSession();
    ES.failQuery(*Query,
                 make_error<SymbolsNotFound>(std::move(UnresolvedSymbols)));
  }

#if LLVM_ENABLE_THREADS
  auto ResultFuture = PromisedResult.get_future();
  auto Result = ResultFuture.get();

  {
    std::lock_guard<std::mutex> Lock(ErrMutex);
    if (ResolutionError) {
      // ReadyError will never be assigned. Consume the success value.
      cantFail(std::move(ReadyError));
      return std::move(ResolutionError);
    }
  }

  auto ReadyFuture = PromisedReady.get_future();
  ReadyFuture.get();

  {
    std::lock_guard<std::mutex> Lock(ErrMutex);
    if (ReadyError)
      return std::move(ReadyError);
  }

  return std::move(Result);

#else
  if (ResolutionError) {
    // ReadyError will never be assigned. Consume the success value.
    cantFail(std::move(ReadyError));
    return std::move(ResolutionError);
  }

  if (ReadyError)
    return std::move(ReadyError);

  return Result;
#endif
}

/// Look up a symbol by searching a list of VSOs.
Expected<JITEvaluatedSymbol> lookup(const std::vector<VSO *> VSOs,
                                    SymbolStringPtr Name) {
  SymbolNameSet Names({Name});
  if (auto ResultMap = lookup(VSOs, std::move(Names))) {
    assert(ResultMap->size() == 1 && "Unexpected number of results");
    assert(ResultMap->count(Name) && "Missing result for symbol");
    return std::move(ResultMap->begin()->second);
  } else
    return ResultMap.takeError();
}

} // End namespace orc.
} // End namespace llvm.<|MERGE_RESOLUTION|>--- conflicted
+++ resolved
@@ -20,10 +20,7 @@
 namespace orc {
 
 char FailedToMaterialize::ID = 0;
-<<<<<<< HEAD
-=======
 char SymbolsNotFound::ID = 0;
->>>>>>> 0293af5d
 
 void MaterializationUnit::anchor() {}
 void SymbolResolver::anchor() {}
@@ -112,8 +109,6 @@
 
 void FailedToMaterialize::log(raw_ostream &OS) const {
   OS << "Failed to materialize symbols: " << Symbols;
-<<<<<<< HEAD
-=======
 }
 
 SymbolsNotFound::SymbolsNotFound(SymbolNameSet Symbols)
@@ -127,7 +122,6 @@
 
 void SymbolsNotFound::log(raw_ostream &OS) const {
   OS << "Symbols not found: " << Symbols;
->>>>>>> 0293af5d
 }
 
 void ExecutionSessionBase::failQuery(AsynchronousSymbolQuery &Q, Error Err) {
