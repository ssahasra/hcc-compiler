--- conflicted
+++ resolved
@@ -199,11 +199,7 @@
 // probably going to need specialized lookup structures for various types before
 // we have any hope of doing well with something like <13 x i3>. Even the common
 // cases should do better than what we have now.
-<<<<<<< HEAD
-std::pair<LegalizerInfo::LegalizeAction, LLT>
-=======
 std::pair<LegalizeAction, LLT>
->>>>>>> 82f46e44
 LegalizerInfo::getAspectAction(const InstrAspect &Aspect) const {
   assert(TablesInitialized && "backend forgot to call computeTables");
   // These *have* to be implemented for now, they're the fundamental basis of
@@ -227,19 +223,6 @@
   return MRI.getType(MI.getOperand(OpIdx).getReg());
 }
 
-<<<<<<< HEAD
-LegalizerInfo::LegalizeActionStep
-LegalizerInfo::getAction(const LegalityQuery &Query) const {
-  for (unsigned i = 0; i < Query.Types.size(); ++i) {
-    auto Action = getAspectAction({Query.Opcode, i, Query.Types[i]});
-    if (Action.first != Legal)
-      return {Action.first, i, Action.second};
-  }
-  return {Legal, 0, LLT{}};
-}
-
-LegalizerInfo::LegalizeActionStep
-=======
 unsigned LegalizerInfo::getOpcodeIdxForOpcode(unsigned Opcode) const {
   assert(Opcode >= FirstOp && Opcode <= LastOp && "Unsupported opcode");
   return Opcode - FirstOp;
@@ -313,7 +296,6 @@
 }
 
 LegalizeActionStep
->>>>>>> 82f46e44
 LegalizerInfo::getAction(const MachineInstr &MI,
                          const MachineRegisterInfo &MRI) const {
   SmallVector<LLT, 2> Types;
