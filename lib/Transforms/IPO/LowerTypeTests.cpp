--- conflicted
+++ resolved
@@ -434,11 +434,7 @@
   /// the block. 'This's use list is expected to have at least one element.
   /// Unlike replaceAllUsesWith this function skips blockaddr and direct call
   /// uses.
-<<<<<<< HEAD
-  void replaceCfiUses(Value *Old, Value *New);
-=======
   void replaceCfiUses(Function *Old, Value *New, bool IsDefinition);
->>>>>>> 3ec736a5
 
   /// replaceDirectCalls - Go through the uses list for this definition and
   /// replace each use, which is a direct function call.
@@ -986,13 +982,6 @@
   std::string Name = F->getName();
 
   if (F->isDeclarationForLinker() && isDefinition) {
-<<<<<<< HEAD
-    Function *RealF = Function::Create(F->getFunctionType(),
-                                       GlobalValue::ExternalLinkage,
-                                       Name + ".cfi", &M);
-    RealF->setVisibility(Visibility);
-    replaceDirectCalls(F, RealF);
-=======
     // Non-dso_local functions may be overriden at run time,
     // don't short curcuit them
     if (F->isDSOLocal()) {
@@ -1002,7 +991,6 @@
       RealF->setVisibility(GlobalVariable::HiddenVisibility);
       replaceDirectCalls(F, RealF);
     }
->>>>>>> 3ec736a5
     return;
   }
 
@@ -1046,15 +1034,11 @@
   if (F->isWeakForLinker())
     replaceWeakDeclarationWithJumpTablePtr(F, FDecl, isDefinition);
   else
-<<<<<<< HEAD
-    replaceCfiUses(F, FDecl);
-=======
     replaceCfiUses(F, FDecl, isDefinition);
 
   // Set visibility late because it's used in replaceCfiUses() to determine
   // whether uses need to to be replaced.
   F->setVisibility(Visibility);
->>>>>>> 3ec736a5
 }
 
 void LowerTypeTestsModule::lowerTypeTestCalls(
@@ -1249,11 +1233,7 @@
   Function *PlaceholderFn =
       Function::Create(cast<FunctionType>(F->getValueType()),
                        GlobalValue::ExternalWeakLinkage, "", &M);
-<<<<<<< HEAD
-  replaceCfiUses(F, PlaceholderFn);
-=======
   replaceCfiUses(F, PlaceholderFn, IsDefinition);
->>>>>>> 3ec736a5
 
   Constant *Target = ConstantExpr::getSelect(
       ConstantExpr::getICmp(CmpInst::ICMP_NE, F,
@@ -1477,11 +1457,7 @@
       if (F->isWeakForLinker())
         replaceWeakDeclarationWithJumpTablePtr(F, CombinedGlobalElemPtr, IsDefinition);
       else
-<<<<<<< HEAD
-        replaceCfiUses(F, CombinedGlobalElemPtr);
-=======
         replaceCfiUses(F, CombinedGlobalElemPtr, IsDefinition);
->>>>>>> 3ec736a5
     } else {
       assert(F->getType()->getAddressSpace() == 0);
 
@@ -1491,13 +1467,9 @@
       FAlias->takeName(F);
       if (FAlias->hasName())
         F->setName(FAlias->getName() + ".cfi");
-<<<<<<< HEAD
-      replaceCfiUses(F, FAlias);
-=======
       replaceCfiUses(F, FAlias, IsDefinition);
       if (!F->hasLocalLinkage())
         F->setVisibility(GlobalVariable::HiddenVisibility);
->>>>>>> 3ec736a5
     }
   }
 
@@ -1664,11 +1636,7 @@
   return false;
 }
 
-<<<<<<< HEAD
-void LowerTypeTestsModule::replaceCfiUses(Value *Old, Value *New) {
-=======
 void LowerTypeTestsModule::replaceCfiUses(Function *Old, Value *New, bool IsDefinition) {
->>>>>>> 3ec736a5
   SmallSetVector<Constant *, 4> Constants;
   auto UI = Old->use_begin(), E = Old->use_end();
   for (; UI != E;) {
@@ -1679,13 +1647,8 @@
     if (isa<BlockAddress>(U.getUser()))
       continue;
 
-<<<<<<< HEAD
-    // Skip direct calls
-    if (isDirectCall(U))
-=======
     // Skip direct calls to externally defined or non-dso_local functions
     if (isDirectCall(U) && (Old->isDSOLocal() || !IsDefinition))
->>>>>>> 3ec736a5
       continue;
 
     // Must handle Constants specially, we cannot call replaceUsesOfWith on a
