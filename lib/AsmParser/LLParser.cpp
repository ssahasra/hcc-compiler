--- conflicted
+++ resolved
@@ -4251,15 +4251,9 @@
 
 /// ParseDIGlobalVariable:
 ///   ::= !DIGlobalVariable(scope: !0, name: "foo", linkageName: "foo",
-<<<<<<< HEAD
-///                         file: !1, line: 7, addressSpace: 0, type: !2,
-///                         isLocal: false, isDefinition: true,
-///                         variable: i32* @foo, declaration: !3)
-=======
-///                         file: !1, line: 7, type: !2, isLocal: false,
+///                         file: !1, line: 7, addressSpace: 0, type: !2, isLocal: false,
 ///                         isDefinition: true, variable: i32* @foo,
 ///                         declaration: !3, align: 8)
->>>>>>> 8c11c7bb
 bool LLParser::ParseDIGlobalVariable(MDNode *&Result, bool IsDistinct) {
 #define VISIT_MD_FIELDS(OPTIONAL, REQUIRED)                                    \
   REQUIRED(name, MDStringField, (/* AllowEmpty */ false));                     \
@@ -4279,33 +4273,19 @@
 
   Result = GET_OR_DISTINCT(DIGlobalVariable,
                            (Context, scope.Val, name.Val, linkageName.Val,
-<<<<<<< HEAD
-                            file.Val, line.Val, addressSpace.Val, type.Val,
-                            isLocal.Val, isDefinition.Val, expr.Val,
-                            declaration.Val));
-=======
-                            file.Val, line.Val, type.Val, isLocal.Val,
+                            file.Val, line.Val, addressSpace.Val, type.Val, isLocal.Val,
                             isDefinition.Val, expr.Val, declaration.Val,
                             align.Val));
->>>>>>> 8c11c7bb
   return false;
 }
 
 /// ParseDILocalVariable:
 ///   ::= !DILocalVariable(arg: 7, scope: !0, name: "foo",
-<<<<<<< HEAD
-///                        file: !1, line: 7, addressSpace: 0, type: !2, arg: 2,
-///                        flags: 7)
-///   ::= !DILocalVariable(scope: !0, name: "foo",
-///                        file: !1, line: 7, addressSpace: 0, type: !2, arg: 2,
-///                        flags: 7)
-=======
-///                        file: !1, line: 7, type: !2, arg: 2, flags: 7,
+///                        file: !1, line: 7, addressSpace: 0, type: !2, arg: 2, flags: 7,
 ///                        align: 8)
 ///   ::= !DILocalVariable(scope: !0, name: "foo",
-///                        file: !1, line: 7, type: !2, arg: 2, flags: 7,
+///                        file: !1, line: 7, addressSpace: 0, type: !2, arg: 2, flags: 7,
 ///                        align: 8)
->>>>>>> 8c11c7bb
 bool LLParser::ParseDILocalVariable(MDNode *&Result, bool IsDistinct) {
 #define VISIT_MD_FIELDS(OPTIONAL, REQUIRED)                                    \
   REQUIRED(scope, MDField, (/* AllowNull */ false));                           \
@@ -4322,11 +4302,7 @@
 
   Result = GET_OR_DISTINCT(DILocalVariable,
                            (Context, scope.Val, name.Val, file.Val, line.Val,
-<<<<<<< HEAD
-                            addressSpace.Val, type.Val, arg.Val, flags.Val));
-=======
-                            type.Val, arg.Val, flags.Val, align.Val));
->>>>>>> 8c11c7bb
+                            addressSpace.Val, type.Val, arg.Val, flags.Val, align.Val));
   return false;
 }
 
