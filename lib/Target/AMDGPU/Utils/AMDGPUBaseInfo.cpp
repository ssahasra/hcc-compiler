--- conflicted
+++ resolved
@@ -944,23 +944,9 @@
 
 AMDGPUAS getAMDGPUAS(Triple T) {
   AMDGPUAS AS;
-<<<<<<< HEAD
-  if (Env == "amdgiz" || Env == "amdgizcl" ||
-      T.getEnvironment() == Triple::HCC) {
-    AS.FLAT_ADDRESS     = 0;
-    AS.PRIVATE_ADDRESS  = 5;
-    AS.REGION_ADDRESS   = 4;
-  }
-  else {
-    AS.FLAT_ADDRESS     = 4;
-    AS.PRIVATE_ADDRESS  = 0;
-    AS.REGION_ADDRESS   = 5;
-   }
-=======
   AS.FLAT_ADDRESS = 0;
   AS.PRIVATE_ADDRESS = 5;
   AS.REGION_ADDRESS = 4;
->>>>>>> ea602199
   return AS;
 }
 
