--- conflicted
+++ resolved
@@ -564,15 +564,9 @@
   switch (IntrID) {
   case Intrinsic::amdgcn_atomic_inc:
   case Intrinsic::amdgcn_atomic_dec:
-<<<<<<< HEAD
-  case Intrinsic::amdgcn_atomic_fadd:
-  case Intrinsic::amdgcn_atomic_fmin:
-  case Intrinsic::amdgcn_atomic_fmax: {
-=======
   case Intrinsic::amdgcn_ds_fadd:
   case Intrinsic::amdgcn_ds_fmin:
   case Intrinsic::amdgcn_ds_fmax: {
->>>>>>> 82f46e44
     Info.opc = ISD::INTRINSIC_W_CHAIN;
     Info.memVT = MVT::getVT(CI.getType());
     Info.ptrVal = CI.getOperand(0);
@@ -811,15 +805,9 @@
   switch (II->getIntrinsicID()) {
   case Intrinsic::amdgcn_atomic_inc:
   case Intrinsic::amdgcn_atomic_dec:
-<<<<<<< HEAD
-  case Intrinsic::amdgcn_atomic_fadd:
-  case Intrinsic::amdgcn_atomic_fmin:
-  case Intrinsic::amdgcn_atomic_fmax: {
-=======
   case Intrinsic::amdgcn_ds_fadd:
   case Intrinsic::amdgcn_ds_fmin:
   case Intrinsic::amdgcn_ds_fmax: {
->>>>>>> 82f46e44
     Value *Ptr = II->getArgOperand(0);
     AccessTy = II->getType();
     Ops.push_back(Ptr);
@@ -4845,15 +4833,9 @@
   switch (IntrID) {
   case Intrinsic::amdgcn_atomic_inc:
   case Intrinsic::amdgcn_atomic_dec:
-<<<<<<< HEAD
-  case Intrinsic::amdgcn_atomic_fadd:
-  case Intrinsic::amdgcn_atomic_fmin:
-  case Intrinsic::amdgcn_atomic_fmax: {
-=======
   case Intrinsic::amdgcn_ds_fadd:
   case Intrinsic::amdgcn_ds_fmin:
   case Intrinsic::amdgcn_ds_fmax: {
->>>>>>> 82f46e44
     MemSDNode *M = cast<MemSDNode>(Op);
     unsigned Opc;
     switch (IntrID) {
@@ -4863,15 +4845,6 @@
     case Intrinsic::amdgcn_atomic_dec:
       Opc = AMDGPUISD::ATOMIC_DEC;
       break;
-<<<<<<< HEAD
-    case Intrinsic::amdgcn_atomic_fadd:
-      Opc = AMDGPUISD::ATOMIC_LOAD_FADD;
-      break;
-    case Intrinsic::amdgcn_atomic_fmin:
-      Opc = AMDGPUISD::ATOMIC_LOAD_FMIN;
-      break;
-    case Intrinsic::amdgcn_atomic_fmax:
-=======
     case Intrinsic::amdgcn_ds_fadd:
       Opc = AMDGPUISD::ATOMIC_LOAD_FADD;
       break;
@@ -4879,7 +4852,6 @@
       Opc = AMDGPUISD::ATOMIC_LOAD_FMIN;
       break;
     case Intrinsic::amdgcn_ds_fmax:
->>>>>>> 82f46e44
       Opc = AMDGPUISD::ATOMIC_LOAD_FMAX;
       break;
     default:
