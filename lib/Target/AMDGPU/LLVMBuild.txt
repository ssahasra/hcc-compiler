--- conflicted
+++ resolved
@@ -29,9 +29,5 @@
 type = Library
 name = AMDGPUCodeGen
 parent = AMDGPU
-<<<<<<< HEAD
-required_libraries = Analysis AsmPrinter CodeGen Core Demangle IPO MC AMDGPUAsmPrinter AMDGPUDesc AMDGPUInfo AMDGPUUtils Linker Scalar SelectionDAG Support Target TransformUtils Vectorize GlobalISel BinaryFormat MIRParser
-=======
-required_libraries = Analysis AsmPrinter CodeGen Core IPO MC AMDGPUDesc AMDGPUInfo AMDGPUUtils Scalar SelectionDAG Support Target TransformUtils Vectorize GlobalISel BinaryFormat MIRParser
->>>>>>> 327b328d
+required_libraries = Analysis AsmPrinter CodeGen Core Demangle IPO MC AMDGPUDesc AMDGPUInfo AMDGPUUtils Linker Scalar SelectionDAG Support Target TransformUtils Vectorize GlobalISel BinaryFormat MIRParser
 add_to_library_groups = AMDGPU