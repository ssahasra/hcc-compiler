--- conflicted
+++ resolved
@@ -30,9 +30,5 @@
 type = Library
 name = AMDGPUCodeGen
 parent = AMDGPU
-<<<<<<< HEAD
-required_libraries = Analysis AsmPrinter CodeGen Core Demangle IPO MC AMDGPUAsmPrinter AMDGPUDesc AMDGPUInfo AMDGPUUtils Linker Scalar SelectionDAG Support Target TransformUtils Vectorize GlobalISel
-=======
-required_libraries = Analysis AsmPrinter CodeGen Core IPO MC AMDGPUAsmPrinter AMDGPUDesc AMDGPUInfo AMDGPUUtils Scalar SelectionDAG Support Target TransformUtils Vectorize GlobalISel BinaryFormat
->>>>>>> 185c31db
+required_libraries = Analysis AsmPrinter CodeGen Core Demangle IPO MC AMDGPUAsmPrinter AMDGPUDesc AMDGPUInfo AMDGPUUtils Linker Scalar SelectionDAG Support Target TransformUtils Vectorize GlobalISel BinaryFormat
 add_to_library_groups = AMDGPU