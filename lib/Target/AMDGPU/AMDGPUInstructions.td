//===-- AMDGPUInstructions.td - Common instruction defs ---*- tablegen -*-===//
//
//                     The LLVM Compiler Infrastructure
//
// This file is distributed under the University of Illinois Open Source
// License. See LICENSE.TXT for details.
//
//===----------------------------------------------------------------------===//
//
// This file contains instruction defs that are common to all hw codegen
// targets.
//
//===----------------------------------------------------------------------===//

class AMDGPUInst <dag outs, dag ins, string asm = "",
  list<dag> pattern = []> : Instruction {
  field bit isRegisterLoad = 0;
  field bit isRegisterStore = 0;

  let Namespace = "AMDGPU";
  let OutOperandList = outs;
  let InOperandList = ins;
  let AsmString = asm;
  let Pattern = pattern;
  let Itinerary = NullALU;

  // SoftFail is a field the disassembler can use to provide a way for
  // instructions to not match without killing the whole decode process. It is
  // mainly used for ARM, but Tablegen expects this field to exist or it fails
  // to build the decode table.
  field bits<64> SoftFail = 0;

  let DecoderNamespace = Namespace;

  let TSFlags{63} = isRegisterLoad;
  let TSFlags{62} = isRegisterStore;
}

class AMDGPUShaderInst <dag outs, dag ins, string asm = "",
  list<dag> pattern = []> : AMDGPUInst<outs, ins, asm, pattern> {

  field bits<32> Inst = 0xffffffff;
}

def FP16Denormals : Predicate<"Subtarget.hasFP16Denormals()">;
def FP32Denormals : Predicate<"Subtarget.hasFP32Denormals()">;
def FP64Denormals : Predicate<"Subtarget.hasFP64Denormals()">;
def UnsafeFPMath : Predicate<"TM.Options.UnsafeFPMath">;

def InstFlag : OperandWithDefaultOps <i32, (ops (i32 0))>;
def ADDRIndirect : ComplexPattern<iPTR, 2, "SelectADDRIndirect", [], []>;

let OperandType = "OPERAND_IMMEDIATE" in {

def u32imm : Operand<i32> {
  let PrintMethod = "printU32ImmOperand";
}

def u16imm : Operand<i16> {
  let PrintMethod = "printU16ImmOperand";
}

def u8imm : Operand<i8> {
  let PrintMethod = "printU8ImmOperand";
}

} // End OperandType = "OPERAND_IMMEDIATE"

//===--------------------------------------------------------------------===//
// Custom Operands
//===--------------------------------------------------------------------===//
def brtarget   : Operand<OtherVT>;

//===----------------------------------------------------------------------===//
// PatLeafs for floating-point comparisons
//===----------------------------------------------------------------------===//

def COND_OEQ : PatLeaf <
  (cond),
  [{return N->get() == ISD::SETOEQ || N->get() == ISD::SETEQ;}]
>;

def COND_ONE : PatLeaf <
  (cond),
  [{return N->get() == ISD::SETONE || N->get() == ISD::SETNE;}]
>;

def COND_OGT : PatLeaf <
  (cond),
  [{return N->get() == ISD::SETOGT || N->get() == ISD::SETGT;}]
>;

def COND_OGE : PatLeaf <
  (cond),
  [{return N->get() == ISD::SETOGE || N->get() == ISD::SETGE;}]
>;

def COND_OLT : PatLeaf <
  (cond),
  [{return N->get() == ISD::SETOLT || N->get() == ISD::SETLT;}]
>;

def COND_OLE : PatLeaf <
  (cond),
  [{return N->get() == ISD::SETOLE || N->get() == ISD::SETLE;}]
>;


def COND_O : PatLeaf <(cond), [{return N->get() == ISD::SETO;}]>;
def COND_UO : PatLeaf <(cond), [{return N->get() == ISD::SETUO;}]>;

//===----------------------------------------------------------------------===//
// PatLeafs for unsigned / unordered comparisons
//===----------------------------------------------------------------------===//

def COND_UEQ : PatLeaf <(cond), [{return N->get() == ISD::SETUEQ;}]>;
def COND_UNE : PatLeaf <(cond), [{return N->get() == ISD::SETUNE;}]>;
def COND_UGT : PatLeaf <(cond), [{return N->get() == ISD::SETUGT;}]>;
def COND_UGE : PatLeaf <(cond), [{return N->get() == ISD::SETUGE;}]>;
def COND_ULT : PatLeaf <(cond), [{return N->get() == ISD::SETULT;}]>;
def COND_ULE : PatLeaf <(cond), [{return N->get() == ISD::SETULE;}]>;

// XXX - For some reason R600 version is preferring to use unordered
// for setne?
def COND_UNE_NE : PatLeaf <
  (cond),
  [{return N->get() == ISD::SETUNE || N->get() == ISD::SETNE;}]
>;

//===----------------------------------------------------------------------===//
// PatLeafs for signed comparisons
//===----------------------------------------------------------------------===//

def COND_SGT : PatLeaf <(cond), [{return N->get() == ISD::SETGT;}]>;
def COND_SGE : PatLeaf <(cond), [{return N->get() == ISD::SETGE;}]>;
def COND_SLT : PatLeaf <(cond), [{return N->get() == ISD::SETLT;}]>;
def COND_SLE : PatLeaf <(cond), [{return N->get() == ISD::SETLE;}]>;

//===----------------------------------------------------------------------===//
// PatLeafs for integer equality
//===----------------------------------------------------------------------===//

def COND_EQ : PatLeaf <
  (cond),
  [{return N->get() == ISD::SETEQ || N->get() == ISD::SETUEQ;}]
>;

def COND_NE : PatLeaf <
  (cond),
  [{return N->get() == ISD::SETNE || N->get() == ISD::SETUNE;}]
>;

def COND_NULL : PatLeaf <
  (cond),
  [{(void)N; return false;}]
>;


//===----------------------------------------------------------------------===//
// Misc. PatFrags
//===----------------------------------------------------------------------===//

class HasOneUseBinOp<SDPatternOperator op> : PatFrag<
  (ops node:$src0, node:$src1),
  (op $src0, $src1),
  [{ return N->hasOneUse(); }]
>;

class HasOneUseTernaryOp<SDPatternOperator op> : PatFrag<
  (ops node:$src0, node:$src1, node:$src2),
  (op $src0, $src1, $src2),
  [{ return N->hasOneUse(); }]
>;

//===----------------------------------------------------------------------===//
// Load/Store Pattern Fragments
//===----------------------------------------------------------------------===//

class PrivateMemOp <dag ops, dag frag> : PatFrag <ops, frag, [{
  return cast<MemSDNode>(N)->getAddressSpace() == AMDGPUAS::PRIVATE_ADDRESS;
}]>;

class PrivateLoad <SDPatternOperator op> : PrivateMemOp <
  (ops node:$ptr), (op node:$ptr)
>;

class PrivateStore <SDPatternOperator op> : PrivateMemOp <
  (ops node:$value, node:$ptr), (op node:$value, node:$ptr)
>;

def load_private : PrivateLoad <load>;

def truncstorei8_private : PrivateStore <truncstorei8>;
def truncstorei16_private : PrivateStore <truncstorei16>;
def store_private : PrivateStore <store>;

class GlobalMemOp <dag ops, dag frag> : PatFrag <ops, frag, [{
  return cast<MemSDNode>(N)->getAddressSpace() == AMDGPUAS::GLOBAL_ADDRESS;
}]>;

// Global address space loads
class GlobalLoad <SDPatternOperator op> : GlobalMemOp <
  (ops node:$ptr), (op node:$ptr)
>;

def global_load : GlobalLoad <load>;

// Global address space stores
class GlobalStore <SDPatternOperator op> : GlobalMemOp <
  (ops node:$value, node:$ptr), (op node:$value, node:$ptr)
>;

def global_store : GlobalStore <store>;
def global_store_atomic : GlobalStore<atomic_store>;


class ConstantMemOp <dag ops, dag frag> : PatFrag <ops, frag, [{
  return cast<MemSDNode>(N)->getAddressSpace() == AMDGPUAS::CONSTANT_ADDRESS;
}]>;

// Constant address space loads
class ConstantLoad <SDPatternOperator op> : ConstantMemOp <
  (ops node:$ptr), (op node:$ptr)
>;

def constant_load : ConstantLoad<load>;

class LocalMemOp <dag ops, dag frag> : PatFrag <ops, frag, [{
  return cast<MemSDNode>(N)->getAddressSpace() == AMDGPUAS::LOCAL_ADDRESS;
}]>;

// Local address space loads
class LocalLoad <SDPatternOperator op> : LocalMemOp <
  (ops node:$ptr), (op node:$ptr)
>;

class LocalStore <SDPatternOperator op> : LocalMemOp <
  (ops node:$value, node:$ptr), (op node:$value, node:$ptr)
>;

class FlatMemOp <dag ops, dag frag> : PatFrag <ops, frag, [{
  return cast<MemSDNode>(N)->getAddressSPace() == AMDGPUAS::FLAT_ADDRESS;
}]>;

class FlatLoad <SDPatternOperator op> : FlatMemOp <
  (ops node:$ptr), (op node:$ptr)
>;

class AZExtLoadBase <SDPatternOperator ld_node>: PatFrag<(ops node:$ptr),
                                              (ld_node node:$ptr), [{
  LoadSDNode *L = cast<LoadSDNode>(N);
  return L->getExtensionType() == ISD::ZEXTLOAD ||
         L->getExtensionType() == ISD::EXTLOAD;
}]>;

def az_extload : AZExtLoadBase <unindexedload>;

def az_extloadi8 : PatFrag<(ops node:$ptr), (az_extload node:$ptr), [{
  return cast<LoadSDNode>(N)->getMemoryVT() == MVT::i8;
}]>;

def az_extloadi8_global : GlobalLoad <az_extloadi8>;
def sextloadi8_global : GlobalLoad <sextloadi8>;

def az_extloadi8_constant : ConstantLoad <az_extloadi8>;
def sextloadi8_constant : ConstantLoad <sextloadi8>;

def az_extloadi8_local : LocalLoad <az_extloadi8>;
def sextloadi8_local : LocalLoad <sextloadi8>;

def extloadi8_private : PrivateLoad <az_extloadi8>;
def sextloadi8_private : PrivateLoad <sextloadi8>;

def az_extloadi16 : PatFrag<(ops node:$ptr), (az_extload node:$ptr), [{
  return cast<LoadSDNode>(N)->getMemoryVT() == MVT::i16;
}]>;

def az_extloadi16_global : GlobalLoad <az_extloadi16>;
def sextloadi16_global : GlobalLoad <sextloadi16>;

def az_extloadi16_constant : ConstantLoad <az_extloadi16>;
def sextloadi16_constant : ConstantLoad <sextloadi16>;

def az_extloadi16_local : LocalLoad <az_extloadi16>;
def sextloadi16_local : LocalLoad <sextloadi16>;

def extloadi16_private : PrivateLoad <az_extloadi16>;
def sextloadi16_private : PrivateLoad <sextloadi16>;

def az_extloadi32 : PatFrag<(ops node:$ptr), (az_extload node:$ptr), [{
  return cast<LoadSDNode>(N)->getMemoryVT() == MVT::i32;
}]>;

def az_extloadi32_global : GlobalLoad <az_extloadi32>;

def az_extloadi32_flat : FlatLoad <az_extloadi32>;

def az_extloadi32_constant : ConstantLoad <az_extloadi32>;

def truncstorei8_global : GlobalStore <truncstorei8>;
def truncstorei16_global : GlobalStore <truncstorei16>;

def local_store : LocalStore <store>;
def truncstorei8_local : LocalStore <truncstorei8>;
def truncstorei16_local : LocalStore <truncstorei16>;

def local_load : LocalLoad <load>;

class Aligned8Bytes <dag ops, dag frag> : PatFrag <ops, frag, [{
    return cast<MemSDNode>(N)->getAlignment() % 8 == 0;
}]>;

def local_load_aligned8bytes : Aligned8Bytes <
  (ops node:$ptr), (local_load node:$ptr)
>;

def local_store_aligned8bytes : Aligned8Bytes <
  (ops node:$val, node:$ptr), (local_store node:$val, node:$ptr)
>;

class local_binary_atomic_op<SDNode atomic_op> :
  PatFrag<(ops node:$ptr, node:$value),
    (atomic_op node:$ptr, node:$value), [{
  return cast<MemSDNode>(N)->getAddressSpace() == AMDGPUAS::LOCAL_ADDRESS;
}]>;


def atomic_swap_local : local_binary_atomic_op<atomic_swap>;
def atomic_load_add_local : local_binary_atomic_op<atomic_load_add>;
def atomic_load_sub_local : local_binary_atomic_op<atomic_load_sub>;
def atomic_load_and_local : local_binary_atomic_op<atomic_load_and>;
def atomic_load_or_local : local_binary_atomic_op<atomic_load_or>;
def atomic_load_xor_local : local_binary_atomic_op<atomic_load_xor>;
def atomic_load_nand_local : local_binary_atomic_op<atomic_load_nand>;
def atomic_load_min_local : local_binary_atomic_op<atomic_load_min>;
def atomic_load_max_local : local_binary_atomic_op<atomic_load_max>;
def atomic_load_umin_local : local_binary_atomic_op<atomic_load_umin>;
def atomic_load_umax_local : local_binary_atomic_op<atomic_load_umax>;

def mskor_global : PatFrag<(ops node:$val, node:$ptr),
                            (AMDGPUstore_mskor node:$val, node:$ptr), [{
  return cast<MemSDNode>(N)->getAddressSpace() == AMDGPUAS::GLOBAL_ADDRESS;
}]>;

multiclass AtomicCmpSwapLocal <SDNode cmp_swap_node> {

  def _32_local : PatFrag <
    (ops node:$ptr, node:$cmp, node:$swap),
    (cmp_swap_node node:$ptr, node:$cmp, node:$swap), [{
      AtomicSDNode *AN = cast<AtomicSDNode>(N);
      return AN->getMemoryVT() == MVT::i32 &&
             AN->getAddressSpace() == AMDGPUAS::LOCAL_ADDRESS;
  }]>;

  def _64_local : PatFrag<
    (ops node:$ptr, node:$cmp, node:$swap),
    (cmp_swap_node node:$ptr, node:$cmp, node:$swap), [{
      AtomicSDNode *AN = cast<AtomicSDNode>(N);
      return AN->getMemoryVT() == MVT::i64 &&
             AN->getAddressSpace() == AMDGPUAS::LOCAL_ADDRESS;
  }]>;
}

defm atomic_cmp_swap : AtomicCmpSwapLocal <atomic_cmp_swap>;

class global_binary_atomic_op<SDNode atomic_op> : PatFrag<
  (ops node:$ptr, node:$value),
  (atomic_op node:$ptr, node:$value),
  [{return cast<MemSDNode>(N)->getAddressSpace() == AMDGPUAS::GLOBAL_ADDRESS;}]
>;

def atomic_swap_global : global_binary_atomic_op<atomic_swap>;
def atomic_add_global : global_binary_atomic_op<atomic_load_add>;
def atomic_and_global : global_binary_atomic_op<atomic_load_and>;
def atomic_max_global : global_binary_atomic_op<atomic_load_max>;
def atomic_min_global : global_binary_atomic_op<atomic_load_min>;
def atomic_or_global : global_binary_atomic_op<atomic_load_or>;
def atomic_sub_global : global_binary_atomic_op<atomic_load_sub>;
def atomic_umax_global : global_binary_atomic_op<atomic_load_umax>;
def atomic_umin_global : global_binary_atomic_op<atomic_load_umin>;
def atomic_xor_global : global_binary_atomic_op<atomic_load_xor>;

def atomic_cmp_swap_global : global_binary_atomic_op<AMDGPUatomic_cmp_swap>;

//===----------------------------------------------------------------------===//
// Misc Pattern Fragments
//===----------------------------------------------------------------------===//

class Constants {
int TWO_PI = 0x40c90fdb;
int PI = 0x40490fdb;
int TWO_PI_INV = 0x3e22f983;
int FP_UINT_MAX_PLUS_1 = 0x4f800000;    // 1 << 32 in floating point encoding
int FP32_ONE = 0x3f800000;
int FP32_NEG_ONE = 0xbf800000;
int FP64_ONE = 0x3ff0000000000000;
int FP64_NEG_ONE = 0xbff0000000000000;
}
def CONST : Constants;

def FP_ZERO : PatLeaf <
  (fpimm),
  [{return N->getValueAPF().isZero();}]
>;

def FP_ONE : PatLeaf <
  (fpimm),
  [{return N->isExactlyValue(1.0);}]
>;

def FP_HALF : PatLeaf <
  (fpimm),
  [{return N->isExactlyValue(0.5);}]
>;

let isCodeGenOnly = 1, isPseudo = 1 in {

let usesCustomInserter = 1  in {

class CLAMP <RegisterClass rc> : AMDGPUShaderInst <
  (outs rc:$dst),
  (ins rc:$src0),
  "CLAMP $dst, $src0",
  [(set f32:$dst, (AMDGPUclamp f32:$src0, (f32 FP_ZERO), (f32 FP_ONE)))]
>;

class FABS <RegisterClass rc> : AMDGPUShaderInst <
  (outs rc:$dst),
  (ins rc:$src0),
  "FABS $dst, $src0",
  [(set f32:$dst, (fabs f32:$src0))]
>;

class FNEG <RegisterClass rc> : AMDGPUShaderInst <
  (outs rc:$dst),
  (ins rc:$src0),
  "FNEG $dst, $src0",
  [(set f32:$dst, (fneg f32:$src0))]
>;

} // usesCustomInserter = 1

multiclass RegisterLoadStore <RegisterClass dstClass, Operand addrClass,
                    ComplexPattern addrPat> {
let UseNamedOperandTable = 1 in {

  def RegisterLoad : AMDGPUShaderInst <
    (outs dstClass:$dst),
    (ins addrClass:$addr, i32imm:$chan),
    "RegisterLoad $dst, $addr",
    [(set i32:$dst, (AMDGPUregister_load addrPat:$addr, (i32 timm:$chan)))]
  > {
    let isRegisterLoad = 1;
  }

  def RegisterStore : AMDGPUShaderInst <
    (outs),
    (ins dstClass:$val, addrClass:$addr, i32imm:$chan),
    "RegisterStore $val, $addr",
    [(AMDGPUregister_store i32:$val, addrPat:$addr, (i32 timm:$chan))]
  > {
    let isRegisterStore = 1;
  }
}
}

} // End isCodeGenOnly = 1, isPseudo = 1

/* Generic helper patterns for intrinsics */
/* -------------------------------------- */

class POW_Common <AMDGPUInst log_ieee, AMDGPUInst exp_ieee, AMDGPUInst mul>
  : Pat <
  (fpow f32:$src0, f32:$src1),
  (exp_ieee (mul f32:$src1, (log_ieee f32:$src0)))
>;

/* Other helper patterns */
/* --------------------- */

/* Extract element pattern */
class Extract_Element <ValueType sub_type, ValueType vec_type, int sub_idx,
                       SubRegIndex sub_reg>
  : Pat<
  (sub_type (extractelt vec_type:$src, sub_idx)),
  (EXTRACT_SUBREG $src, sub_reg)
>;

/* Insert element pattern */
class Insert_Element <ValueType elem_type, ValueType vec_type,
                      int sub_idx, SubRegIndex sub_reg>
  : Pat <
  (insertelt vec_type:$vec, elem_type:$elem, sub_idx),
  (INSERT_SUBREG $vec, $elem, sub_reg)
>;

// XXX: Convert to new syntax and use COPY_TO_REG, once the DFAPacketizer
// can handle COPY instructions.
// bitconvert pattern
class BitConvert <ValueType dt, ValueType st, RegisterClass rc> : Pat <
  (dt (bitconvert (st rc:$src0))),
  (dt rc:$src0)
>;

// XXX: Convert to new syntax and use COPY_TO_REG, once the DFAPacketizer
// can handle COPY instructions.
class DwordAddrPat<ValueType vt, RegisterClass rc> : Pat <
  (vt (AMDGPUdwordaddr (vt rc:$addr))),
  (vt rc:$addr)
>;

// BFI_INT patterns

multiclass BFIPatterns <Instruction BFI_INT,
                        Instruction LoadImm32,
                        RegisterClass RC64> {
  // Definition from ISA doc:
  // (y & x) | (z & ~x)
  def : Pat <
    (or (and i32:$y, i32:$x), (and i32:$z, (not i32:$x))),
    (BFI_INT $x, $y, $z)
  >;

  // SHA-256 Ch function
  // z ^ (x & (y ^ z))
  def : Pat <
    (xor i32:$z, (and i32:$x, (xor i32:$y, i32:$z))),
    (BFI_INT $x, $y, $z)
  >;

  def : Pat <
    (fcopysign f32:$src0, f32:$src1),
    (BFI_INT (LoadImm32 (i32 0x7fffffff)), $src0, $src1)
  >;

  def : Pat <
    (f64 (fcopysign f64:$src0, f64:$src1)),
    (REG_SEQUENCE RC64,
      (i32 (EXTRACT_SUBREG $src0, sub0)), sub0,
      (BFI_INT (LoadImm32 (i32 0x7fffffff)),
               (i32 (EXTRACT_SUBREG $src0, sub1)),
               (i32 (EXTRACT_SUBREG $src1, sub1))), sub1)
  >;

  def : Pat <
    (f64 (fcopysign f64:$src0, f32:$src1)),
    (REG_SEQUENCE RC64,
      (i32 (EXTRACT_SUBREG $src0, sub0)), sub0,
<<<<<<< HEAD
      (BFI_INT (LoadImm32 0x7fffffff),
=======
      (BFI_INT (LoadImm32 (i32 0x7fffffff)),
>>>>>>> 8c11c7bb
               (i32 (EXTRACT_SUBREG $src0, sub1)),
               $src1), sub1)
  >;
}

// SHA-256 Ma patterns

// ((x & z) | (y & (x | z))) -> BFI_INT (XOR x, y), z, y
class SHA256MaPattern <Instruction BFI_INT, Instruction XOR> : Pat <
  (or (and i32:$x, i32:$z), (and i32:$y, (or i32:$x, i32:$z))),
  (BFI_INT (XOR i32:$x, i32:$y), i32:$z, i32:$y)
>;

// Bitfield extract patterns

def IMMZeroBasedBitfieldMask : PatLeaf <(imm), [{
  return isMask_32(N->getZExtValue());
}]>;

def IMMPopCount : SDNodeXForm<imm, [{
  return CurDAG->getTargetConstant(countPopulation(N->getZExtValue()), SDLoc(N),
                                   MVT::i32);
}]>;

class BFEPattern <Instruction BFE, Instruction MOV> : Pat <
  (i32 (and (i32 (srl i32:$src, i32:$rshift)), IMMZeroBasedBitfieldMask:$mask)),
  (BFE $src, $rshift, (MOV (i32 (IMMPopCount $mask))))
>;

// rotr pattern
class ROTRPattern <Instruction BIT_ALIGN> : Pat <
  (rotr i32:$src0, i32:$src1),
  (BIT_ALIGN $src0, $src0, $src1)
>;

// This matches 16 permutations of
// max(min(x, y), min(max(x, y), z))
class IntMed3Pat<Instruction med3Inst,
                 SDPatternOperator max,
                 SDPatternOperator max_oneuse,
                 SDPatternOperator min_oneuse> : Pat<
  (max (min_oneuse i32:$src0, i32:$src1),
       (min_oneuse (max_oneuse i32:$src0, i32:$src1), i32:$src2)),
  (med3Inst $src0, $src1, $src2)
>;

let Properties = [SDNPCommutative, SDNPAssociative] in {
def smax_oneuse : HasOneUseBinOp<smax>;
def smin_oneuse : HasOneUseBinOp<smin>;
def umax_oneuse : HasOneUseBinOp<umax>;
def umin_oneuse : HasOneUseBinOp<umin>;
def sub_oneuse : HasOneUseBinOp<sub>;
} // Properties = [SDNPCommutative, SDNPAssociative]

def select_oneuse : HasOneUseTernaryOp<select>;

// Special conversion patterns

def cvt_rpi_i32_f32 : PatFrag <
  (ops node:$src),
  (fp_to_sint (ffloor (fadd $src, FP_HALF))),
  [{ (void) N; return TM.Options.NoNaNsFPMath; }]
>;

def cvt_flr_i32_f32 : PatFrag <
  (ops node:$src),
  (fp_to_sint (ffloor $src)),
  [{ (void)N; return TM.Options.NoNaNsFPMath; }]
>;

class IMad24Pat<Instruction Inst> : Pat <
  (add (AMDGPUmul_i24 i32:$src0, i32:$src1), i32:$src2),
  (Inst $src0, $src1, $src2)
>;

class UMad24Pat<Instruction Inst> : Pat <
  (add (AMDGPUmul_u24 i32:$src0, i32:$src1), i32:$src2),
  (Inst $src0, $src1, $src2)
>;

class RcpPat<Instruction RcpInst, ValueType vt> : Pat <
  (fdiv FP_ONE, vt:$src),
  (RcpInst $src)
>;

class RsqPat<Instruction RsqInst, ValueType vt> : Pat <
  (AMDGPUrcp (fsqrt vt:$src)),
  (RsqInst $src)
>;

include "R600Instructions.td"
include "R700Instructions.td"
include "EvergreenInstructions.td"
include "CaymanInstructions.td"

include "SIInstrInfo.td"
<|MERGE_RESOLUTION|>--- conflicted
+++ resolved
@@ -546,11 +546,7 @@
     (f64 (fcopysign f64:$src0, f32:$src1)),
     (REG_SEQUENCE RC64,
       (i32 (EXTRACT_SUBREG $src0, sub0)), sub0,
-<<<<<<< HEAD
-      (BFI_INT (LoadImm32 0x7fffffff),
-=======
       (BFI_INT (LoadImm32 (i32 0x7fffffff)),
->>>>>>> 8c11c7bb
                (i32 (EXTRACT_SUBREG $src0, sub1)),
                $src1), sub1)
   >;
