//===-- RISCVInstrInfo.td - Target Description for RISCV ---*- tablegen -*-===//
//
//                     The LLVM Compiler Infrastructure
//
// This file is distributed under the University of Illinois Open Source
// License. See LICENSE.TXT for details.
//
//===----------------------------------------------------------------------===//
//
// This file describes the RISC-V instructions in TableGen format.
//
//===----------------------------------------------------------------------===//

include "RISCVInstrFormats.td"

//===----------------------------------------------------------------------===//
// RISC-V specific DAG Nodes.
//===----------------------------------------------------------------------===//

def SDT_RISCVCall         : SDTypeProfile<0, -1, [SDTCisVT<0, XLenVT>]>;
def SDT_RISCVCallSeqStart : SDCallSeqStart<[SDTCisVT<0, i32>,
                                            SDTCisVT<1, i32>]>;
def SDT_RISCVCallSeqEnd   : SDCallSeqEnd<[SDTCisVT<0, i32>,
                                          SDTCisVT<1, i32>]>;
def SDT_RISCVSelectCC     : SDTypeProfile<1, 5, [SDTCisSameAs<1, 2>,
                                                 SDTCisSameAs<0, 4>,
                                                 SDTCisSameAs<4, 5>]>;


def Call         : SDNode<"RISCVISD::CALL", SDT_RISCVCall,
                          [SDNPHasChain, SDNPOptInGlue, SDNPOutGlue,
                           SDNPVariadic]>;
def CallSeqStart : SDNode<"ISD::CALLSEQ_START", SDT_RISCVCallSeqStart,
                          [SDNPHasChain, SDNPOutGlue]>;
def CallSeqEnd   : SDNode<"ISD::CALLSEQ_END", SDT_RISCVCallSeqEnd,
                          [SDNPHasChain, SDNPOptInGlue, SDNPOutGlue]>;
def RetFlag      : SDNode<"RISCVISD::RET_FLAG", SDTNone,
                          [SDNPHasChain, SDNPOptInGlue, SDNPVariadic]>;
def SelectCC     : SDNode<"RISCVISD::SELECT_CC", SDT_RISCVSelectCC,
                          [SDNPInGlue]>;
def Tail         : SDNode<"RISCVISD::TAIL", SDT_RISCVCall,
                          [SDNPHasChain, SDNPOptInGlue, SDNPOutGlue,
                           SDNPVariadic]>;

//===----------------------------------------------------------------------===//
// Operand and SDNode transformation definitions.
//===----------------------------------------------------------------------===//

class ImmAsmOperand<string prefix, int width, string suffix> : AsmOperandClass {
  let Name = prefix # "Imm" # width # suffix;
  let RenderMethod = "addImmOperands";
  let DiagnosticType = !strconcat("Invalid", Name);
}

class SImmAsmOperand<int width, string suffix = "">
    : ImmAsmOperand<"S", width, suffix> {
}

class UImmAsmOperand<int width, string suffix = "">
    : ImmAsmOperand<"U", width, suffix> {
}

def FenceArg : AsmOperandClass {
  let Name = "FenceArg";
  let RenderMethod = "addFenceArgOperands";
  let DiagnosticType = "InvalidFenceArg";
}

def fencearg : Operand<XLenVT> {
  let ParserMatchClass = FenceArg;
  let PrintMethod = "printFenceArg";
  let DecoderMethod = "decodeUImmOperand<4>";
}

def UImmLog2XLenAsmOperand : AsmOperandClass {
  let Name = "UImmLog2XLen";
  let RenderMethod = "addImmOperands";
  let DiagnosticType = "InvalidUImmLog2XLen";
}

def uimmlog2xlen : Operand<XLenVT>, ImmLeaf<XLenVT, [{
  if (Subtarget->is64Bit())
    return isUInt<6>(Imm);
  return isUInt<5>(Imm);
}]> {
  let ParserMatchClass = UImmLog2XLenAsmOperand;
  // TODO: should ensure invalid shamt is rejected when decoding.
  let DecoderMethod = "decodeUImmOperand<6>";
  let MCOperandPredicate = [{
    int64_t Imm;
    if (!MCOp.evaluateAsConstantImm(Imm))
      return false;
    if (STI.getTargetTriple().isArch64Bit())
      return  isUInt<6>(Imm);
    return isUInt<5>(Imm);
  }];
}

def uimm5 : Operand<XLenVT>, ImmLeaf<XLenVT, [{return isUInt<5>(Imm);}]> {
  let ParserMatchClass = UImmAsmOperand<5>;
  let DecoderMethod = "decodeUImmOperand<5>";
}

def simm12 : Operand<XLenVT>, ImmLeaf<XLenVT, [{return isInt<12>(Imm);}]> {
  let ParserMatchClass = SImmAsmOperand<12>;
  let EncoderMethod = "getImmOpValue";
  let DecoderMethod = "decodeSImmOperand<12>";
  let MCOperandPredicate = [{
    int64_t Imm;
    if (MCOp.evaluateAsConstantImm(Imm))
      return isInt<12>(Imm);
    return MCOp.isBareSymbolRef();
  }];
}

def uimm12 : Operand<XLenVT> {
  let ParserMatchClass = UImmAsmOperand<12>;
  let DecoderMethod = "decodeUImmOperand<12>";
}

// A 13-bit signed immediate where the least significant bit is zero.
def simm13_lsb0 : Operand<OtherVT> {
  let ParserMatchClass = SImmAsmOperand<13, "Lsb0">;
  let EncoderMethod = "getImmOpValueAsr1";
  let DecoderMethod = "decodeSImmOperandAndLsl1<13>";
  let MCOperandPredicate = [{
    int64_t Imm;
    if (MCOp.evaluateAsConstantImm(Imm))
      return isShiftedInt<12, 1>(Imm);
    return MCOp.isBareSymbolRef();
  }];
}

def uimm20 : Operand<XLenVT> {
  let ParserMatchClass = UImmAsmOperand<20>;
  let EncoderMethod = "getImmOpValue";
  let DecoderMethod = "decodeUImmOperand<20>";
  let MCOperandPredicate = [{
    int64_t Imm;
    if (MCOp.evaluateAsConstantImm(Imm))
      return isUInt<20>(Imm);
    return MCOp.isBareSymbolRef();
  }];
}

// A 21-bit signed immediate where the least significant bit is zero.
def simm21_lsb0 : Operand<OtherVT> {
  let ParserMatchClass = SImmAsmOperand<21, "Lsb0">;
  let EncoderMethod = "getImmOpValueAsr1";
  let DecoderMethod = "decodeSImmOperandAndLsl1<21>";
  let MCOperandPredicate = [{
    int64_t Imm;
    if (MCOp.evaluateAsConstantImm(Imm))
      return isShiftedInt<20, 1>(Imm);
    return MCOp.isBareSymbolRef();
  }];
}

def BareSymbol : AsmOperandClass {
  let Name = "BareSymbol";
  let RenderMethod = "addImmOperands";
  let DiagnosticType = "InvalidBareSymbol";
}

// A bare symbol.
def bare_symbol : Operand<XLenVT> {
  let ParserMatchClass = BareSymbol;
  let MCOperandPredicate = [{
     return MCOp.isBareSymbolRef();
  }];
}

// A parameterized register class alternative to i32imm/i64imm from Target.td.
def ixlenimm : Operand<XLenVT>;

// Standalone (codegen-only) immleaf patterns.
def simm32     : ImmLeaf<XLenVT, [{return isInt<32>(Imm);}]>;
def simm32hi20 : ImmLeaf<XLenVT, [{return isShiftedInt<20, 12>(Imm);}]>;

// Addressing modes.
// Necessary because a frameindex can't be matched directly in a pattern.
def AddrFI : ComplexPattern<iPTR, 1, "SelectAddrFI", [frameindex], []>;

// Extract least significant 12 bits from an immediate value and sign extend
// them.
def LO12Sext : SDNodeXForm<imm, [{
  return CurDAG->getTargetConstant(SignExtend64<12>(N->getZExtValue()),
                                   SDLoc(N), N->getValueType(0));
}]>;

// Extract the most significant 20 bits from an immediate value. Add 1 if bit
// 11 is 1, to compensate for the low 12 bits in the matching immediate addi
// or ld/st being negative.
def HI20 : SDNodeXForm<imm, [{
  return CurDAG->getTargetConstant(((N->getZExtValue()+0x800) >> 12) & 0xfffff,
                                   SDLoc(N), N->getValueType(0));
}]>;

//===----------------------------------------------------------------------===//
// Instruction Class Templates
//===----------------------------------------------------------------------===//

let hasSideEffects = 0, mayLoad = 0, mayStore = 0 in
class BranchCC_rri<bits<3> funct3, string opcodestr>
    : RVInstB<funct3, OPC_BRANCH, (outs),
              (ins GPR:$rs1, GPR:$rs2, simm13_lsb0:$imm12),
              opcodestr, "$rs1, $rs2, $imm12"> {
  let isBranch = 1;
  let isTerminator = 1;
}

let hasSideEffects = 0, mayLoad = 1, mayStore = 0 in
class Load_ri<bits<3> funct3, string opcodestr>
    : RVInstI<funct3, OPC_LOAD, (outs GPR:$rd), (ins GPR:$rs1, simm12:$imm12),
              opcodestr, "$rd, ${imm12}(${rs1})">;

// Operands for stores are in the order srcreg, base, offset rather than
// reflecting the order these fields are specified in the instruction
// encoding.
let hasSideEffects = 0, mayLoad = 0, mayStore = 1 in
class Store_rri<bits<3> funct3, string opcodestr>
    : RVInstS<funct3, OPC_STORE, (outs),
              (ins GPR:$rs2, GPR:$rs1, simm12:$imm12),
              opcodestr, "$rs2, ${imm12}(${rs1})">;

let hasSideEffects = 0, mayLoad = 0, mayStore = 0 in
class ALU_ri<bits<3> funct3, string opcodestr>
    : RVInstI<funct3, OPC_OP_IMM, (outs GPR:$rd), (ins GPR:$rs1, simm12:$imm12),
              opcodestr, "$rd, $rs1, $imm12">;

let hasSideEffects = 0, mayLoad = 0, mayStore = 0 in
class Shift_ri<bit arithshift, bits<3> funct3, string opcodestr>
    : RVInstIShift<arithshift, funct3, OPC_OP_IMM, (outs GPR:$rd),
                   (ins GPR:$rs1, uimmlog2xlen:$shamt), opcodestr,
                   "$rd, $rs1, $shamt">;

let hasSideEffects = 0, mayLoad = 0, mayStore = 0 in
class ALU_rr<bits<7> funct7, bits<3> funct3, string opcodestr>
    : RVInstR<funct7, funct3, OPC_OP, (outs GPR:$rd), (ins GPR:$rs1, GPR:$rs2),
              opcodestr, "$rd, $rs1, $rs2">;

let hasSideEffects = 1, mayLoad = 0, mayStore = 0 in
class CSR_ir<bits<3> funct3, string opcodestr>
    : RVInstI<funct3, OPC_SYSTEM, (outs GPR:$rd), (ins uimm12:$imm12, GPR:$rs1),
              opcodestr, "$rd, $imm12, $rs1">;

let hasSideEffects = 1, mayLoad = 0, mayStore = 0 in
class CSR_ii<bits<3> funct3, string opcodestr>
    : RVInstI<funct3, OPC_SYSTEM, (outs GPR:$rd),
              (ins uimm12:$imm12, uimm5:$rs1),
              opcodestr, "$rd, $imm12, $rs1">;

let hasSideEffects = 0, mayLoad = 0, mayStore = 0 in
class ShiftW_ri<bit arithshift, bits<3> funct3, string opcodestr>
    : RVInstIShiftW<arithshift, funct3, OPC_OP_IMM_32, (outs GPR:$rd),
                    (ins GPR:$rs1, uimm5:$shamt), opcodestr,
                    "$rd, $rs1, $shamt">;

let hasSideEffects = 0, mayLoad = 0, mayStore = 0 in
class ALUW_rr<bits<7> funct7, bits<3> funct3, string opcodestr>
    : RVInstR<funct7, funct3, OPC_OP_32, (outs GPR:$rd),
              (ins GPR:$rs1, GPR:$rs2), opcodestr, "$rd, $rs1, $rs2">;

let hasSideEffects = 1, mayLoad = 0, mayStore = 0 in
class Priv<string opcodestr, bits<7> funct7>
    : RVInstR<funct7, 0b000, OPC_SYSTEM, (outs), (ins GPR:$rs1, GPR:$rs2),
              opcodestr, "">;

//===----------------------------------------------------------------------===//
// Instructions
//===----------------------------------------------------------------------===//

let hasSideEffects = 0, isReMaterializable = 1, mayLoad = 0, mayStore = 0 in {
def LUI : RVInstU<OPC_LUI, (outs GPR:$rd), (ins uimm20:$imm20),
                  "lui", "$rd, $imm20">;

def AUIPC : RVInstU<OPC_AUIPC, (outs GPR:$rd), (ins uimm20:$imm20),
                    "auipc", "$rd, $imm20">;

let isCall = 1 in
def JAL : RVInstJ<OPC_JAL, (outs GPR:$rd), (ins simm21_lsb0:$imm20),
                  "jal", "$rd, $imm20">;

let isCall = 1 in
def JALR : RVInstI<0b000, OPC_JALR, (outs GPR:$rd),
                   (ins GPR:$rs1, simm12:$imm12),
                   "jalr", "$rd, $rs1, $imm12">;
} // hasSideEffects = 0, mayLoad = 0, mayStore = 0

def BEQ  : BranchCC_rri<0b000, "beq">;
def BNE  : BranchCC_rri<0b001, "bne">;
def BLT  : BranchCC_rri<0b100, "blt">;
def BGE  : BranchCC_rri<0b101, "bge">;
def BLTU : BranchCC_rri<0b110, "bltu">;
def BGEU : BranchCC_rri<0b111, "bgeu">;

def LB  : Load_ri<0b000, "lb">;
def LH  : Load_ri<0b001, "lh">;
def LW  : Load_ri<0b010, "lw">;
def LBU : Load_ri<0b100, "lbu">;
def LHU : Load_ri<0b101, "lhu">;

def SB : Store_rri<0b000, "sb">;
def SH : Store_rri<0b001, "sh">;
def SW : Store_rri<0b010, "sw">;

// ADDI isn't always rematerializable, but isReMaterializable will be used as
// a hint which is verified in isReallyTriviallyReMaterializable.
let isReMaterializable = 1 in
def ADDI  : ALU_ri<0b000, "addi">;

def SLTI  : ALU_ri<0b010, "slti">;
def SLTIU : ALU_ri<0b011, "sltiu">;
def XORI  : ALU_ri<0b100, "xori">;
def ORI   : ALU_ri<0b110, "ori">;
def ANDI  : ALU_ri<0b111, "andi">;

def SLLI : Shift_ri<0, 0b001, "slli">;
def SRLI : Shift_ri<0, 0b101, "srli">;
def SRAI : Shift_ri<1, 0b101, "srai">;

def ADD  : ALU_rr<0b0000000, 0b000, "add">;
def SUB  : ALU_rr<0b0100000, 0b000, "sub">;
def SLL  : ALU_rr<0b0000000, 0b001, "sll">;
def SLT  : ALU_rr<0b0000000, 0b010, "slt">;
def SLTU : ALU_rr<0b0000000, 0b011, "sltu">;
def XOR  : ALU_rr<0b0000000, 0b100, "xor">;
def SRL  : ALU_rr<0b0000000, 0b101, "srl">;
def SRA  : ALU_rr<0b0100000, 0b101, "sra">;
def OR   : ALU_rr<0b0000000, 0b110, "or">;
def AND  : ALU_rr<0b0000000, 0b111, "and">;

let hasSideEffects = 1, mayLoad = 0, mayStore = 0 in {
def FENCE : RVInstI<0b000, OPC_MISC_MEM, (outs),
                    (ins fencearg:$pred, fencearg:$succ),
                    "fence", "$pred, $succ"> {
  bits<4> pred;
  bits<4> succ;

  let rs1 = 0;
  let rd = 0;
  let imm12 = {0b0000,pred,succ};
}

def FENCE_I : RVInstI<0b001, OPC_MISC_MEM, (outs), (ins), "fence.i", ""> {
  let rs1 = 0;
  let rd = 0;
  let imm12 = 0;
}

def ECALL : RVInstI<0b000, OPC_SYSTEM, (outs), (ins), "ecall", ""> {
  let rs1 = 0;
  let rd = 0;
  let imm12 = 0;
}

def EBREAK : RVInstI<0b000, OPC_SYSTEM, (outs), (ins), "ebreak", ""> {
  let rs1 = 0;
  let rd = 0;
  let imm12 = 1;
}
} // hasSideEffects = 1, mayLoad = 0, mayStore = 0

def CSRRW : CSR_ir<0b001, "csrrw">;
def CSRRS : CSR_ir<0b010, "csrrs">;
def CSRRC : CSR_ir<0b011, "csrrc">;

def CSRRWI : CSR_ii<0b101, "csrrwi">;
def CSRRSI : CSR_ii<0b110, "csrrsi">;
def CSRRCI : CSR_ii<0b111, "csrrci">;

/// RV64I instructions

let Predicates = [IsRV64] in {
def LWU   : Load_ri<0b110, "lwu">;
def LD    : Load_ri<0b011, "ld">;
def SD    : Store_rri<0b011, "sd">;

let hasSideEffects = 0, mayLoad = 0, mayStore = 0 in
def ADDIW : RVInstI<0b000, OPC_OP_IMM_32, (outs GPR:$rd),
                    (ins GPR:$rs1, simm12:$imm12),
                    "addiw", "$rd, $rs1, $imm12">;

def SLLIW : ShiftW_ri<0, 0b001, "slliw">;
def SRLIW : ShiftW_ri<0, 0b101, "srliw">;
def SRAIW : ShiftW_ri<1, 0b101, "sraiw">;

def ADDW  : ALUW_rr<0b0000000, 0b000, "addw">;
def SUBW  : ALUW_rr<0b0100000, 0b000, "subw">;
def SLLW  : ALUW_rr<0b0000000, 0b001, "sllw">;
def SRLW  : ALUW_rr<0b0000000, 0b101, "srlw">;
def SRAW  : ALUW_rr<0b0100000, 0b101, "sraw">;
} // Predicates = [IsRV64]

//===----------------------------------------------------------------------===//
// Privileged instructions
//===----------------------------------------------------------------------===//

let isBarrier = 1, isReturn = 1, isTerminator = 1 in {
def URET : Priv<"uret", 0b0000000> {
  let rd = 0;
  let rs1 = 0;
  let rs2 = 0b00010;
}

def SRET : Priv<"sret", 0b0001000> {
  let rd = 0;
  let rs1 = 0;
  let rs2 = 0b00010;
}

def MRET : Priv<"mret", 0b0011000> {
  let rd = 0;
  let rs1 = 0;
  let rs2 = 0b00010;
}
} // isBarrier = 1, isReturn = 1, isTerminator = 1

def WFI : Priv<"wfi", 0b0001000> {
  let rd = 0;
  let rs1 = 0;
  let rs2 = 0b00101;
}

let hasSideEffects = 1, mayLoad = 0, mayStore = 0 in
def SFENCE_VMA : RVInstR<0b0001001, 0b000, OPC_SYSTEM, (outs),
                         (ins GPR:$rs1, GPR:$rs2),
                         "sfence.vma", "$rs1, $rs2"> {
  let rd = 0;
}

//===----------------------------------------------------------------------===//
// Assembler Pseudo Instructions (User-Level ISA, Version 2.2, Chapter 20)
//===----------------------------------------------------------------------===//

// TODO la
// TODO lb lh lw
// TODO RV64I: ld
// TODO sb sh sw
// TODO RV64I: sd

def : InstAlias<"nop",           (ADDI      X0,      X0,       0)>;
// TODO li
def : InstAlias<"mv $rd, $rs",   (ADDI GPR:$rd, GPR:$rs,       0)>;
def : InstAlias<"not $rd, $rs",  (XORI GPR:$rd, GPR:$rs,      -1)>;
def : InstAlias<"neg $rd, $rs",  (SUB  GPR:$rd,      X0, GPR:$rs)>;

let Predicates = [IsRV64] in {
def : InstAlias<"negw $rd, $rs",   (SUBW  GPR:$rd,      X0, GPR:$rs)>;
def : InstAlias<"sext.w $rd, $rs", (ADDIW GPR:$rd, GPR:$rs,       0)>;
} // Predicates = [IsRV64]

def : InstAlias<"seqz $rd, $rs", (SLTIU GPR:$rd, GPR:$rs,       1)>;
def : InstAlias<"snez $rd, $rs", (SLTU  GPR:$rd,      X0, GPR:$rs)>;
def : InstAlias<"sltz $rd, $rs", (SLT   GPR:$rd, GPR:$rs,      X0)>;
def : InstAlias<"sgtz $rd, $rs", (SLT   GPR:$rd,      X0, GPR:$rs)>;

def : InstAlias<"beqz $rs, $offset",
                (BEQ GPR:$rs,      X0, simm13_lsb0:$offset)>;
def : InstAlias<"bnez $rs, $offset",
                (BNE GPR:$rs,      X0, simm13_lsb0:$offset)>;
def : InstAlias<"blez $rs, $offset",
                (BGE      X0, GPR:$rs, simm13_lsb0:$offset)>;
def : InstAlias<"bgez $rs, $offset",
                (BGE GPR:$rs,      X0, simm13_lsb0:$offset)>;
def : InstAlias<"bltz $rs, $offset",
                (BLT GPR:$rs,      X0, simm13_lsb0:$offset)>;
def : InstAlias<"bgtz $rs, $offset",
                (BLT      X0, GPR:$rs, simm13_lsb0:$offset)>;

// Always output the canonical mnemonic for the pseudo branch instructions.
// The GNU tools emit the canonical mnemonic for the branch pseudo instructions
// as well (e.g. "bgt" will be recognised by the assembler but never printed by
// objdump). Match this behaviour by setting a zero weight.
def : InstAlias<"bgt $rs, $rt, $offset",
                (BLT  GPR:$rt, GPR:$rs, simm13_lsb0:$offset), 0>;
def : InstAlias<"ble $rs, $rt, $offset",
                (BGE  GPR:$rt, GPR:$rs, simm13_lsb0:$offset), 0>;
def : InstAlias<"bgtu $rs, $rt, $offset",
                (BLTU GPR:$rt, GPR:$rs, simm13_lsb0:$offset), 0>;
def : InstAlias<"bleu $rs, $rt, $offset",
                (BGEU GPR:$rt, GPR:$rs, simm13_lsb0:$offset), 0>;

// "ret" has more weight since "ret" and "jr" alias the same "jalr" instruction.
def : InstAlias<"j $offset",   (JAL  X0, simm21_lsb0:$offset)>;
def : InstAlias<"jal $offset", (JAL  X1, simm21_lsb0:$offset)>;
def : InstAlias<"jr $rs",      (JALR X0, GPR:$rs, 0)>;
def : InstAlias<"jalr $rs",    (JALR X1, GPR:$rs, 0)>;
def : InstAlias<"ret",         (JALR X0,      X1, 0), 2>;
// TODO call
// TODO tail

def : InstAlias<"fence", (FENCE 0xF, 0xF)>; // 0xF == iorw

// CSR Addresses: 0xC00 == cycle,  0xC01 == time,  0xC02 == instret
//                0xC80 == cycleh, 0xC81 == timeh, 0xC82 == instreth
def : InstAlias<"rdinstret $rd", (CSRRS GPR:$rd, 0xC02, X0)>;
def : InstAlias<"rdcycle $rd",   (CSRRS GPR:$rd, 0xC00, X0)>;
def : InstAlias<"rdtime $rd",    (CSRRS GPR:$rd, 0xC01, X0)>;

let Predicates = [IsRV32] in {
def : InstAlias<"rdinstreth $rd", (CSRRS GPR:$rd, 0xC82, X0)>;
def : InstAlias<"rdcycleh $rd",   (CSRRS GPR:$rd, 0xC80, X0)>;
def : InstAlias<"rdtimeh $rd",    (CSRRS GPR:$rd, 0xC81, X0)>;
} // Predicates = [IsRV32]

def : InstAlias<"csrr $rd, $csr", (CSRRS GPR:$rd, uimm12:$csr,      X0)>;
def : InstAlias<"csrw $csr, $rs", (CSRRW      X0, uimm12:$csr, GPR:$rs)>;
def : InstAlias<"csrs $csr, $rs", (CSRRS      X0, uimm12:$csr, GPR:$rs)>;
def : InstAlias<"csrc $csr, $rs", (CSRRC      X0, uimm12:$csr, GPR:$rs)>;

def : InstAlias<"csrwi $csr, $imm", (CSRRWI X0, uimm12:$csr, uimm5:$imm)>;
def : InstAlias<"csrsi $csr, $imm", (CSRRSI X0, uimm12:$csr, uimm5:$imm)>;
def : InstAlias<"csrci $csr, $imm", (CSRRCI X0, uimm12:$csr, uimm5:$imm)>;

def : InstAlias<"sfence.vma",     (SFENCE_VMA      X0, X0)>;
def : InstAlias<"sfence.vma $rs", (SFENCE_VMA GPR:$rs, X0)>;

//===----------------------------------------------------------------------===//
// Pseudo-instructions and codegen patterns
//
// Naming convention: For 'generic' pattern classes, we use the naming
// convention PatTy1Ty2. For pattern classes which offer a more complex
// expension, prefix the class name, e.g. BccPat.
//===----------------------------------------------------------------------===//

/// Generic pattern classes

class PatGprGpr<SDPatternOperator OpNode, RVInstR Inst>
    : Pat<(OpNode GPR:$rs1, GPR:$rs2), (Inst GPR:$rs1, GPR:$rs2)>;
class PatGprSimm12<SDPatternOperator OpNode, RVInstI Inst>
    : Pat<(OpNode GPR:$rs1, simm12:$imm12), (Inst GPR:$rs1, simm12:$imm12)>;
class PatGprUimmLog2XLen<SDPatternOperator OpNode, RVInstIShift Inst>
    : Pat<(OpNode GPR:$rs1, uimmlog2xlen:$shamt),
          (Inst GPR:$rs1, uimmlog2xlen:$shamt)>;

/// Predicates

def IsOrAdd: PatFrag<(ops node:$A, node:$B), (or node:$A, node:$B), [{
  return isOrEquivalentToAdd(N);
}]>;

/// Immediates

def : Pat<(simm12:$imm), (ADDI X0, simm12:$imm)>;
def : Pat<(simm32hi20:$imm), (LUI (HI20 imm:$imm))>;
def : Pat<(simm32:$imm), (ADDI (LUI (HI20 imm:$imm)), (LO12Sext imm:$imm))>;

/// Simple arithmetic operations

def : PatGprGpr<add, ADD>;
def : PatGprSimm12<add, ADDI>;
def : PatGprGpr<sub, SUB>;
def : PatGprGpr<or, OR>;
def : PatGprSimm12<or, ORI>;
def : PatGprGpr<and, AND>;
def : PatGprSimm12<and, ANDI>;
def : PatGprGpr<xor, XOR>;
def : PatGprSimm12<xor, XORI>;
def : PatGprGpr<shl, SLL>;
def : PatGprUimmLog2XLen<shl, SLLI>;
def : PatGprGpr<srl, SRL>;
def : PatGprUimmLog2XLen<srl, SRLI>;
def : PatGprGpr<sra, SRA>;
def : PatGprUimmLog2XLen<sra, SRAI>;

/// FrameIndex calculations

def : Pat<(add (i32 AddrFI:$Rs), simm12:$imm12),
          (ADDI (i32 AddrFI:$Rs), simm12:$imm12)>;
def : Pat<(IsOrAdd (i32 AddrFI:$Rs), simm12:$imm12),
          (ADDI (i32 AddrFI:$Rs), simm12:$imm12)>;

/// Setcc

def : PatGprGpr<setlt, SLT>;
def : PatGprSimm12<setlt, SLTI>;
def : PatGprGpr<setult, SLTU>;
def : PatGprSimm12<setult, SLTIU>;

// Define pattern expansions for setcc operations that aren't directly
// handled by a RISC-V instruction.
def : Pat<(seteq GPR:$rs1, GPR:$rs2), (SLTIU (XOR GPR:$rs1, GPR:$rs2), 1)>;
def : Pat<(setne GPR:$rs1, GPR:$rs2), (SLTU X0, (XOR GPR:$rs1, GPR:$rs2))>;
def : Pat<(setugt GPR:$rs1, GPR:$rs2), (SLTU GPR:$rs2, GPR:$rs1)>;
def : Pat<(setuge GPR:$rs1, GPR:$rs2), (XORI (SLTU GPR:$rs1, GPR:$rs2), 1)>;
def : Pat<(setule GPR:$rs1, GPR:$rs2), (XORI (SLTU GPR:$rs2, GPR:$rs1), 1)>;
def : Pat<(setgt GPR:$rs1, GPR:$rs2), (SLT GPR:$rs2, GPR:$rs1)>;
def : Pat<(setge GPR:$rs1, GPR:$rs2), (XORI (SLT GPR:$rs1, GPR:$rs2), 1)>;
def : Pat<(setle GPR:$rs1, GPR:$rs2), (XORI (SLT GPR:$rs2, GPR:$rs1), 1)>;

let usesCustomInserter = 1 in
class SelectCC_rrirr<RegisterClass valty, RegisterClass cmpty>
    : Pseudo<(outs valty:$dst),
             (ins cmpty:$lhs, cmpty:$rhs, ixlenimm:$imm,
              valty:$truev, valty:$falsev),
             [(set valty:$dst, (SelectCC cmpty:$lhs, cmpty:$rhs,
              (XLenVT imm:$imm), valty:$truev, valty:$falsev))]>;

def Select_GPR_Using_CC_GPR : SelectCC_rrirr<GPR, GPR>;

/// Branches and jumps

// Match `(brcond (CondOp ..), ..)` and lower to the appropriate RISC-V branch
// instruction.
class BccPat<PatFrag CondOp, RVInstB Inst>
    : Pat<(brcond (i32 (CondOp GPR:$rs1, GPR:$rs2)), bb:$imm12),
          (Inst GPR:$rs1, GPR:$rs2, simm13_lsb0:$imm12)>;

def : BccPat<seteq, BEQ>;
def : BccPat<setne, BNE>;
def : BccPat<setlt, BLT>;
def : BccPat<setge, BGE>;
def : BccPat<setult, BLTU>;
def : BccPat<setuge, BGEU>;

class BccSwapPat<PatFrag CondOp, RVInst InstBcc>
    : Pat<(brcond (i32 (CondOp GPR:$rs1, GPR:$rs2)), bb:$imm12),
          (InstBcc GPR:$rs2, GPR:$rs1, bb:$imm12)>;

// Condition codes that don't have matching RISC-V branch instructions, but
// are trivially supported by swapping the two input operands
def : BccSwapPat<setgt, BLT>;
def : BccSwapPat<setle, BGE>;
def : BccSwapPat<setugt, BLTU>;
def : BccSwapPat<setule, BGEU>;

// An extra pattern is needed for a brcond without a setcc (i.e. where the
// condition was calculated elsewhere).
def : Pat<(brcond GPR:$cond, bb:$imm12), (BNE GPR:$cond, X0, bb:$imm12)>;

let isBarrier = 1, isBranch = 1, isTerminator = 1 in
def PseudoBR : Pseudo<(outs), (ins simm21_lsb0:$imm20), [(br bb:$imm20)]>,
               PseudoInstExpansion<(JAL X0, simm21_lsb0:$imm20)>;

let isCall = 1, Defs=[X1] in
let isBarrier = 1, isBranch = 1, isIndirectBranch = 1, isTerminator = 1 in
def PseudoBRIND : Pseudo<(outs), (ins GPR:$rs1, simm12:$imm12), []>,
                  PseudoInstExpansion<(JALR X0, GPR:$rs1, simm12:$imm12)>;

def : Pat<(brind GPR:$rs1), (PseudoBRIND GPR:$rs1, 0)>;
def : Pat<(brind (add GPR:$rs1, simm12:$imm12)),
          (PseudoBRIND GPR:$rs1, simm12:$imm12)>;

// PseudoCALL is a pseudo instruction which will eventually expand to auipc
// and jalr while encoding. This is desirable, as an auipc+jalr pair with
// R_RISCV_CALL and R_RISCV_RELAX relocations can be be relaxed by the linker
// if the offset fits in a signed 21-bit immediate.
// Define AsmString to print "call" when compile with -S flag.
// Define isCodeGenOnly = 0 to support parsing assembly "call" instruction.
let isCall = 1, Defs = [X1], isCodeGenOnly = 0 in
def PseudoCALL : Pseudo<(outs), (ins bare_symbol:$func),
                        [(Call tglobaladdr:$func)]> {
  let AsmString = "call\t$func";
}

def : Pat<(Call texternalsym:$func), (PseudoCALL texternalsym:$func)>;

let isCall = 1, Defs = [X1] in
def PseudoCALLIndirect : Pseudo<(outs), (ins GPR:$rs1), [(Call GPR:$rs1)]>,
                         PseudoInstExpansion<(JALR X1, GPR:$rs1, 0)>;

let isBarrier = 1, isReturn = 1, isTerminator = 1 in
def PseudoRET : Pseudo<(outs), (ins), [(RetFlag)]>,
                PseudoInstExpansion<(JALR X0, X1, 0)>;

// PseudoTAIL is a pseudo instruction similar to PseudoCALL and will eventually
// expand to auipc and jalr while encoding.
// Define AsmString to print "tail" when compile with -S flag.
let isCall = 1, isTerminator = 1, isReturn = 1, isBarrier = 1, Uses = [X2],
<<<<<<< HEAD
    hasSideEffects = 0, mayLoad = 0, mayStore = 0, isCodeGenOnly = 0 in
=======
    isCodeGenOnly = 0 in
>>>>>>> 0293af5d
def PseudoTAIL : Pseudo<(outs), (ins bare_symbol:$dst), []> {
  let AsmString = "tail\t$dst";
}

<<<<<<< HEAD
=======
let isCall = 1, isTerminator = 1, isReturn = 1, isBarrier = 1, Uses = [X2] in
def PseudoTAILIndirect : Pseudo<(outs), (ins GPRTC:$rs1), [(Tail GPRTC:$rs1)]>,
                         PseudoInstExpansion<(JALR X0, GPR:$rs1, 0)>;

def : Pat<(Tail (iPTR tglobaladdr:$dst)),
          (PseudoTAIL texternalsym:$dst)>;
def : Pat<(Tail (iPTR texternalsym:$dst)),
          (PseudoTAIL texternalsym:$dst)>;

>>>>>>> 0293af5d
/// Loads

multiclass LdPat<PatFrag LoadOp, RVInst Inst> {
  def : Pat<(LoadOp GPR:$rs1), (Inst GPR:$rs1, 0)>;
  def : Pat<(LoadOp AddrFI:$rs1), (Inst AddrFI:$rs1, 0)>;
  def : Pat<(LoadOp (add GPR:$rs1, simm12:$imm12)),
            (Inst GPR:$rs1, simm12:$imm12)>;
  def : Pat<(LoadOp (add AddrFI:$rs1, simm12:$imm12)),
            (Inst AddrFI:$rs1, simm12:$imm12)>;
  def : Pat<(LoadOp (IsOrAdd AddrFI:$rs1, simm12:$imm12)),
            (Inst AddrFI:$rs1, simm12:$imm12)>;
}

defm : LdPat<sextloadi8, LB>;
defm : LdPat<extloadi8, LB>;
defm : LdPat<sextloadi16, LH>;
defm : LdPat<extloadi16, LH>;
defm : LdPat<load, LW>;
defm : LdPat<zextloadi8, LBU>;
defm : LdPat<zextloadi16, LHU>;

/// Stores

multiclass StPat<PatFrag StoreOp, RVInst Inst, RegisterClass StTy> {
  def : Pat<(StoreOp StTy:$rs2, GPR:$rs1), (Inst StTy:$rs2, GPR:$rs1, 0)>;
  def : Pat<(StoreOp StTy:$rs2, AddrFI:$rs1), (Inst StTy:$rs2, AddrFI:$rs1, 0)>;
  def : Pat<(StoreOp StTy:$rs2, (add GPR:$rs1, simm12:$imm12)),
            (Inst StTy:$rs2, GPR:$rs1, simm12:$imm12)>;
  def : Pat<(StoreOp StTy:$rs2, (add AddrFI:$rs1, simm12:$imm12)),
            (Inst StTy:$rs2, AddrFI:$rs1, simm12:$imm12)>;
  def : Pat<(StoreOp StTy:$rs2, (IsOrAdd AddrFI:$rs1, simm12:$imm12)),
            (Inst StTy:$rs2, AddrFI:$rs1, simm12:$imm12)>;
}

defm : StPat<truncstorei8, SB, GPR>;
defm : StPat<truncstorei16, SH, GPR>;
defm : StPat<store, SW, GPR>;

/// Other pseudo-instructions

// Pessimistically assume the stack pointer will be clobbered
let Defs = [X2], Uses = [X2] in {
def ADJCALLSTACKDOWN : Pseudo<(outs), (ins i32imm:$amt1, i32imm:$amt2),
                              [(CallSeqStart timm:$amt1, timm:$amt2)]>;
def ADJCALLSTACKUP   : Pseudo<(outs), (ins i32imm:$amt1, i32imm:$amt2),
                              [(CallSeqEnd timm:$amt1, timm:$amt2)]>;
} // Defs = [X2], Uses = [X2]

//===----------------------------------------------------------------------===//
// Standard extensions
//===----------------------------------------------------------------------===//

include "RISCVInstrInfoM.td"
include "RISCVInstrInfoA.td"
include "RISCVInstrInfoF.td"
include "RISCVInstrInfoD.td"
include "RISCVInstrInfoC.td"<|MERGE_RESOLUTION|>--- conflicted
+++ resolved
@@ -668,17 +668,11 @@
 // expand to auipc and jalr while encoding.
 // Define AsmString to print "tail" when compile with -S flag.
 let isCall = 1, isTerminator = 1, isReturn = 1, isBarrier = 1, Uses = [X2],
-<<<<<<< HEAD
-    hasSideEffects = 0, mayLoad = 0, mayStore = 0, isCodeGenOnly = 0 in
-=======
     isCodeGenOnly = 0 in
->>>>>>> 0293af5d
 def PseudoTAIL : Pseudo<(outs), (ins bare_symbol:$dst), []> {
   let AsmString = "tail\t$dst";
 }
 
-<<<<<<< HEAD
-=======
 let isCall = 1, isTerminator = 1, isReturn = 1, isBarrier = 1, Uses = [X2] in
 def PseudoTAILIndirect : Pseudo<(outs), (ins GPRTC:$rs1), [(Tail GPRTC:$rs1)]>,
                          PseudoInstExpansion<(JALR X0, GPR:$rs1, 0)>;
@@ -688,7 +682,6 @@
 def : Pat<(Tail (iPTR texternalsym:$dst)),
           (PseudoTAIL texternalsym:$dst)>;
 
->>>>>>> 0293af5d
 /// Loads
 
 multiclass LdPat<PatFrag LoadOp, RVInst Inst> {
