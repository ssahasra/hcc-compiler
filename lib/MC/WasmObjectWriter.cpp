//===- lib/MC/WasmObjectWriter.cpp - Wasm File Writer ---------------------===//
//
//                     The LLVM Compiler Infrastructure
//
// This file is distributed under the University of Illinois Open Source
// License. See LICENSE.TXT for details.
//
//===----------------------------------------------------------------------===//
//
// This file implements Wasm object file writer information.
//
//===----------------------------------------------------------------------===//

#include "llvm/ADT/STLExtras.h"
#include "llvm/ADT/SmallPtrSet.h"
#include "llvm/BinaryFormat/Wasm.h"
#include "llvm/MC/MCAsmBackend.h"
#include "llvm/MC/MCAsmLayout.h"
#include "llvm/MC/MCAssembler.h"
#include "llvm/MC/MCContext.h"
#include "llvm/MC/MCExpr.h"
#include "llvm/MC/MCFixupKindInfo.h"
#include "llvm/MC/MCObjectWriter.h"
#include "llvm/MC/MCSectionWasm.h"
#include "llvm/MC/MCSymbolWasm.h"
#include "llvm/MC/MCValue.h"
#include "llvm/MC/MCWasmObjectWriter.h"
#include "llvm/Support/Casting.h"
#include "llvm/Support/Debug.h"
#include "llvm/Support/ErrorHandling.h"
#include "llvm/Support/LEB128.h"
#include "llvm/Support/StringSaver.h"
#include <vector>

using namespace llvm;

#define DEBUG_TYPE "mc"

namespace {

// Went we ceate the indirect function table we start at 1, so that there is
// and emtpy slot at 0 and therefore calling a null function pointer will trap.
static const uint32_t kInitialTableOffset = 1;

// For patching purposes, we need to remember where each section starts, both
// for patching up the section size field, and for patching up references to
// locations within the section.
struct SectionBookkeeping {
  // Where the size of the section is written.
  uint64_t SizeOffset;
  // Where the contents of the section starts (after the header).
  uint64_t ContentsOffset;
};

// The signature of a wasm function, in a struct capable of being used as a
// DenseMap key.
struct WasmFunctionType {
  // Support empty and tombstone instances, needed by DenseMap.
  enum { Plain, Empty, Tombstone } State;

  // The return types of the function.
  SmallVector<wasm::ValType, 1> Returns;

  // The parameter types of the function.
  SmallVector<wasm::ValType, 4> Params;

  WasmFunctionType() : State(Plain) {}

  bool operator==(const WasmFunctionType &Other) const {
    return State == Other.State && Returns == Other.Returns &&
           Params == Other.Params;
  }
};

// Traits for using WasmFunctionType in a DenseMap.
struct WasmFunctionTypeDenseMapInfo {
  static WasmFunctionType getEmptyKey() {
    WasmFunctionType FuncTy;
    FuncTy.State = WasmFunctionType::Empty;
    return FuncTy;
  }
  static WasmFunctionType getTombstoneKey() {
    WasmFunctionType FuncTy;
    FuncTy.State = WasmFunctionType::Tombstone;
    return FuncTy;
  }
  static unsigned getHashValue(const WasmFunctionType &FuncTy) {
    uintptr_t Value = FuncTy.State;
    for (wasm::ValType Ret : FuncTy.Returns)
      Value += DenseMapInfo<int32_t>::getHashValue(int32_t(Ret));
    for (wasm::ValType Param : FuncTy.Params)
      Value += DenseMapInfo<int32_t>::getHashValue(int32_t(Param));
    return Value;
  }
  static bool isEqual(const WasmFunctionType &LHS,
                      const WasmFunctionType &RHS) {
    return LHS == RHS;
  }
};

// A wasm data segment.  A wasm binary contains only a single data section
// but that can contain many segments, each with their own virtual location
// in memory.  Each MCSection data created by llvm is modeled as its own
// wasm data segment.
struct WasmDataSegment {
  MCSectionWasm *Section;
  StringRef Name;
  uint32_t Offset;
  uint32_t Alignment;
  uint32_t Flags;
  SmallVector<char, 4> Data;
};

// A wasm import to be written into the import section.
struct WasmImport {
  StringRef ModuleName;
  StringRef FieldName;
  unsigned Kind;
  int32_t Type;
  bool IsMutable;
};

// A wasm function to be written into the function section.
struct WasmFunction {
  int32_t Type;
  const MCSymbolWasm *Sym;
};

// A wasm export to be written into the export section.
struct WasmExport {
  StringRef FieldName;
  unsigned Kind;
  uint32_t Index;
};

// A wasm global to be written into the global section.
struct WasmGlobal {
  wasm::ValType Type;
  bool IsMutable;
  bool HasImport;
  uint64_t InitialValue;
  uint32_t ImportIndex;
};

// Information about a single item which is part of a COMDAT.  For each data
// segment or function which is in the COMDAT, there is a corresponding
// WasmComdatEntry.
struct WasmComdatEntry {
  unsigned Kind;
  uint32_t Index;
};

// Information about a single relocation.
struct WasmRelocationEntry {
  uint64_t Offset;                  // Where is the relocation.
  const MCSymbolWasm *Symbol;       // The symbol to relocate with.
  int64_t Addend;                   // A value to add to the symbol.
  unsigned Type;                    // The type of the relocation.
  const MCSectionWasm *FixupSection;// The section the relocation is targeting.

  WasmRelocationEntry(uint64_t Offset, const MCSymbolWasm *Symbol,
                      int64_t Addend, unsigned Type,
                      const MCSectionWasm *FixupSection)
      : Offset(Offset), Symbol(Symbol), Addend(Addend), Type(Type),
        FixupSection(FixupSection) {}

  bool hasAddend() const {
    switch (Type) {
    case wasm::R_WEBASSEMBLY_MEMORY_ADDR_LEB:
    case wasm::R_WEBASSEMBLY_MEMORY_ADDR_SLEB:
    case wasm::R_WEBASSEMBLY_MEMORY_ADDR_I32:
      return true;
    default:
      return false;
    }
  }

  void print(raw_ostream &Out) const {
    Out << "Off=" << Offset << ", Sym=" << *Symbol << ", Addend=" << Addend
        << ", Type=" << Type
        << ", FixupSection=" << FixupSection->getSectionName();
  }

#if !defined(NDEBUG) || defined(LLVM_ENABLE_DUMP)
  LLVM_DUMP_METHOD void dump() const { print(dbgs()); }
#endif
};

#if !defined(NDEBUG)
raw_ostream &operator<<(raw_ostream &OS, const WasmRelocationEntry &Rel) {
  Rel.print(OS);
  return OS;
}
#endif

class WasmObjectWriter : public MCObjectWriter {
  /// The target specific Wasm writer instance.
  std::unique_ptr<MCWasmObjectTargetWriter> TargetObjectWriter;

  // Relocations for fixing up references in the code section.
  std::vector<WasmRelocationEntry> CodeRelocations;

  // Relocations for fixing up references in the data section.
  std::vector<WasmRelocationEntry> DataRelocations;

  // Index values to use for fixing up call_indirect type indices.
  // Maps function symbols to the index of the type of the function
  DenseMap<const MCSymbolWasm *, uint32_t> TypeIndices;
  // Maps function symbols to the table element index space. Used
  // for TABLE_INDEX relocation types (i.e. address taken functions).
  DenseMap<const MCSymbolWasm *, uint32_t> IndirectSymbolIndices;
  // Maps function/global symbols to the function/global index space.
  DenseMap<const MCSymbolWasm *, uint32_t> SymbolIndices;

  DenseMap<WasmFunctionType, int32_t, WasmFunctionTypeDenseMapInfo>
      FunctionTypeIndices;
  SmallVector<WasmFunctionType, 4> FunctionTypes;
  SmallVector<WasmGlobal, 4> Globals;
  unsigned NumFunctionImports = 0;
  unsigned NumGlobalImports = 0;

  // TargetObjectWriter wrappers.
  bool is64Bit() const { return TargetObjectWriter->is64Bit(); }
  unsigned getRelocType(const MCValue &Target, const MCFixup &Fixup) const {
    return TargetObjectWriter->getRelocType(Target, Fixup);
  }

  void startSection(SectionBookkeeping &Section, unsigned SectionId,
                    const char *Name = nullptr);
  void endSection(SectionBookkeeping &Section);

public:
  WasmObjectWriter(std::unique_ptr<MCWasmObjectTargetWriter> MOTW,
                   raw_pwrite_stream &OS)
      : MCObjectWriter(OS, /*IsLittleEndian=*/true),
        TargetObjectWriter(std::move(MOTW)) {}

  ~WasmObjectWriter() override;

private:
  void reset() override {
    CodeRelocations.clear();
    DataRelocations.clear();
    TypeIndices.clear();
    SymbolIndices.clear();
    IndirectSymbolIndices.clear();
    FunctionTypeIndices.clear();
    FunctionTypes.clear();
    Globals.clear();
    MCObjectWriter::reset();
    NumFunctionImports = 0;
    NumGlobalImports = 0;
  }

  void writeHeader(const MCAssembler &Asm);

  void recordRelocation(MCAssembler &Asm, const MCAsmLayout &Layout,
                        const MCFragment *Fragment, const MCFixup &Fixup,
                        MCValue Target, uint64_t &FixedValue) override;

  void executePostLayoutBinding(MCAssembler &Asm,
                                const MCAsmLayout &Layout) override;

  void writeObject(MCAssembler &Asm, const MCAsmLayout &Layout) override;

  void writeString(const StringRef Str) {
    encodeULEB128(Str.size(), getStream());
    writeBytes(Str);
  }

  void writeValueType(wasm::ValType Ty) {
    encodeSLEB128(int32_t(Ty), getStream());
  }

  void writeTypeSection(ArrayRef<WasmFunctionType> FunctionTypes);
  void writeImportSection(ArrayRef<WasmImport> Imports, uint32_t DataSize,
                          uint32_t NumElements);
  void writeFunctionSection(ArrayRef<WasmFunction> Functions);
  void writeGlobalSection();
  void writeExportSection(ArrayRef<WasmExport> Exports);
  void writeElemSection(ArrayRef<uint32_t> TableElems);
  void writeCodeSection(const MCAssembler &Asm, const MCAsmLayout &Layout,
                        ArrayRef<WasmFunction> Functions);
  void writeDataSection(ArrayRef<WasmDataSegment> Segments);
  void writeCodeRelocSection();
  void writeDataRelocSection();
  void writeLinkingMetaDataSection(
      ArrayRef<WasmDataSegment> Segments, uint32_t DataSize,
      ArrayRef<std::pair<StringRef, uint32_t>> SymbolFlags,
      ArrayRef<std::pair<uint16_t, uint32_t>> InitFuncs,
      const std::map<StringRef, std::vector<WasmComdatEntry>>& Comdats);

  uint32_t getProvisionalValue(const WasmRelocationEntry &RelEntry);
  void applyRelocations(ArrayRef<WasmRelocationEntry> Relocations,
                        uint64_t ContentsOffset);

  void writeRelocations(ArrayRef<WasmRelocationEntry> Relocations);
  uint32_t getRelocationIndexValue(const WasmRelocationEntry &RelEntry);
  uint32_t getFunctionType(const MCSymbolWasm& Symbol);
  uint32_t registerFunctionType(const MCSymbolWasm& Symbol);
};

} // end anonymous namespace

WasmObjectWriter::~WasmObjectWriter() {}

// Write out a section header and a patchable section size field.
void WasmObjectWriter::startSection(SectionBookkeeping &Section,
                                    unsigned SectionId,
                                    const char *Name) {
  assert((Name != nullptr) == (SectionId == wasm::WASM_SEC_CUSTOM) &&
         "Only custom sections can have names");

  DEBUG(dbgs() << "startSection " << SectionId << ": " << Name << "\n");
  encodeULEB128(SectionId, getStream());

  Section.SizeOffset = getStream().tell();

  // The section size. We don't know the size yet, so reserve enough space
  // for any 32-bit value; we'll patch it later.
  encodeULEB128(UINT32_MAX, getStream());

  // The position where the section starts, for measuring its size.
  Section.ContentsOffset = getStream().tell();

  // Custom sections in wasm also have a string identifier.
  if (SectionId == wasm::WASM_SEC_CUSTOM) {
    assert(Name);
    writeString(StringRef(Name));
  }
}

// Now that the section is complete and we know how big it is, patch up the
// section size field at the start of the section.
void WasmObjectWriter::endSection(SectionBookkeeping &Section) {
  uint64_t Size = getStream().tell() - Section.ContentsOffset;
  if (uint32_t(Size) != Size)
    report_fatal_error("section size does not fit in a uint32_t");

  DEBUG(dbgs() << "endSection size=" << Size << "\n");

  // Write the final section size to the payload_len field, which follows
  // the section id byte.
  uint8_t Buffer[16];
  unsigned SizeLen = encodeULEB128(Size, Buffer, 5);
  assert(SizeLen == 5);
  getStream().pwrite((char *)Buffer, SizeLen, Section.SizeOffset);
}

// Emit the Wasm header.
void WasmObjectWriter::writeHeader(const MCAssembler &Asm) {
  writeBytes(StringRef(wasm::WasmMagic, sizeof(wasm::WasmMagic)));
  writeLE32(wasm::WasmVersion);
}

void WasmObjectWriter::executePostLayoutBinding(MCAssembler &Asm,
                                                const MCAsmLayout &Layout) {
}

void WasmObjectWriter::recordRelocation(MCAssembler &Asm,
                                        const MCAsmLayout &Layout,
                                        const MCFragment *Fragment,
                                        const MCFixup &Fixup, MCValue Target,
                                        uint64_t &FixedValue) {
  MCAsmBackend &Backend = Asm.getBackend();
  bool IsPCRel = Backend.getFixupKindInfo(Fixup.getKind()).Flags &
                 MCFixupKindInfo::FKF_IsPCRel;
  const auto &FixupSection = cast<MCSectionWasm>(*Fragment->getParent());
  uint64_t C = Target.getConstant();
  uint64_t FixupOffset = Layout.getFragmentOffset(Fragment) + Fixup.getOffset();
  MCContext &Ctx = Asm.getContext();

  // The .init_array isn't translated as data, so don't do relocations in it.
  if (FixupSection.getSectionName().startswith(".init_array"))
    return;

  if (const MCSymbolRefExpr *RefB = Target.getSymB()) {
    assert(RefB->getKind() == MCSymbolRefExpr::VK_None &&
           "Should not have constructed this");

    // Let A, B and C being the components of Target and R be the location of
    // the fixup. If the fixup is not pcrel, we want to compute (A - B + C).
    // If it is pcrel, we want to compute (A - B + C - R).

    // In general, Wasm has no relocations for -B. It can only represent (A + C)
    // or (A + C - R). If B = R + K and the relocation is not pcrel, we can
    // replace B to implement it: (A - R - K + C)
    if (IsPCRel) {
      Ctx.reportError(
          Fixup.getLoc(),
          "No relocation available to represent this relative expression");
      return;
    }

    const auto &SymB = cast<MCSymbolWasm>(RefB->getSymbol());

    if (SymB.isUndefined()) {
      Ctx.reportError(Fixup.getLoc(),
                      Twine("symbol '") + SymB.getName() +
                          "' can not be undefined in a subtraction expression");
      return;
    }

    assert(!SymB.isAbsolute() && "Should have been folded");
    const MCSection &SecB = SymB.getSection();
    if (&SecB != &FixupSection) {
      Ctx.reportError(Fixup.getLoc(),
                      "Cannot represent a difference across sections");
      return;
    }

    uint64_t SymBOffset = Layout.getSymbolOffset(SymB);
    uint64_t K = SymBOffset - FixupOffset;
    IsPCRel = true;
    C -= K;
  }

  // We either rejected the fixup or folded B into C at this point.
  const MCSymbolRefExpr *RefA = Target.getSymA();
  const auto *SymA = RefA ? cast<MCSymbolWasm>(&RefA->getSymbol()) : nullptr;

  if (SymA && SymA->isVariable()) {
    const MCExpr *Expr = SymA->getVariableValue();
    const auto *Inner = cast<MCSymbolRefExpr>(Expr);
    if (Inner->getKind() == MCSymbolRefExpr::VK_WEAKREF)
      llvm_unreachable("weakref used in reloc not yet implemented");
  }

  // Put any constant offset in an addend. Offsets can be negative, and
  // LLVM expects wrapping, in contrast to wasm's immediates which can't
  // be negative and don't wrap.
  FixedValue = 0;

  if (SymA)
    SymA->setUsedInReloc();

  assert(!IsPCRel);
  assert(SymA);

  unsigned Type = getRelocType(Target, Fixup);

  WasmRelocationEntry Rec(FixupOffset, SymA, C, Type, &FixupSection);
  DEBUG(dbgs() << "WasmReloc: " << Rec << "\n");

  if (FixupSection.isWasmData())
    DataRelocations.push_back(Rec);
  else if (FixupSection.getKind().isText())
    CodeRelocations.push_back(Rec);
  else if (!FixupSection.getKind().isMetadata())
    // TODO(sbc): Add support for debug sections.
    llvm_unreachable("unexpected section type");
}

// Write X as an (unsigned) LEB value at offset Offset in Stream, padded
// to allow patching.
static void
WritePatchableLEB(raw_pwrite_stream &Stream, uint32_t X, uint64_t Offset) {
  uint8_t Buffer[5];
  unsigned SizeLen = encodeULEB128(X, Buffer, 5);
  assert(SizeLen == 5);
  Stream.pwrite((char *)Buffer, SizeLen, Offset);
}

// Write X as an signed LEB value at offset Offset in Stream, padded
// to allow patching.
static void
WritePatchableSLEB(raw_pwrite_stream &Stream, int32_t X, uint64_t Offset) {
  uint8_t Buffer[5];
  unsigned SizeLen = encodeSLEB128(X, Buffer, 5);
  assert(SizeLen == 5);
  Stream.pwrite((char *)Buffer, SizeLen, Offset);
}

// Write X as a plain integer value at offset Offset in Stream.
static void WriteI32(raw_pwrite_stream &Stream, uint32_t X, uint64_t Offset) {
  uint8_t Buffer[4];
  support::endian::write32le(Buffer, X);
  Stream.pwrite((char *)Buffer, sizeof(Buffer), Offset);
}

static const MCSymbolWasm* ResolveSymbol(const MCSymbolWasm& Symbol) {
  if (Symbol.isVariable()) {
    const MCExpr *Expr = Symbol.getVariableValue();
    auto *Inner = cast<MCSymbolRefExpr>(Expr);
    return cast<MCSymbolWasm>(&Inner->getSymbol());
  }
  return &Symbol;
}

// Compute a value to write into the code at the location covered
// by RelEntry. This value isn't used by the static linker; it just serves
// to make the object format more readable and more likely to be directly
// useable.
uint32_t
WasmObjectWriter::getProvisionalValue(const WasmRelocationEntry &RelEntry) {

  switch (RelEntry.Type) {
  case wasm::R_WEBASSEMBLY_TABLE_INDEX_SLEB:
  case wasm::R_WEBASSEMBLY_TABLE_INDEX_I32:
    // Provitional value is the indirect symbol index
    if (!IndirectSymbolIndices.count(RelEntry.Symbol))
      report_fatal_error("symbol not found in table index space: " +
                         RelEntry.Symbol->getName());
    return IndirectSymbolIndices[RelEntry.Symbol];
  case wasm::R_WEBASSEMBLY_FUNCTION_INDEX_LEB:
  case wasm::R_WEBASSEMBLY_TYPE_INDEX_LEB:
  case wasm::R_WEBASSEMBLY_GLOBAL_INDEX_LEB:
    // Provitional value is function/type/global index itself
    return getRelocationIndexValue(RelEntry);
  case wasm::R_WEBASSEMBLY_MEMORY_ADDR_LEB:
  case wasm::R_WEBASSEMBLY_MEMORY_ADDR_I32:
  case wasm::R_WEBASSEMBLY_MEMORY_ADDR_SLEB: {
    // Provitional value is address of the global
    const MCSymbolWasm *Sym = ResolveSymbol(*RelEntry.Symbol);
    // For undefined symbols, use zero
    if (!Sym->isDefined())
      return 0;

    uint32_t GlobalIndex = SymbolIndices[Sym];
    const WasmGlobal& Global = Globals[GlobalIndex - NumGlobalImports];
    uint64_t Address = Global.InitialValue + RelEntry.Addend;

    // Ignore overflow. LLVM allows address arithmetic to silently wrap.
    return Address;
  }
  default:
    llvm_unreachable("invalid relocation type");
  }
}

static void addData(SmallVectorImpl<char> &DataBytes,
                    MCSectionWasm &DataSection) {
  DEBUG(errs() << "addData: " << DataSection.getSectionName() << "\n");

  DataBytes.resize(alignTo(DataBytes.size(), DataSection.getAlignment()));

  size_t LastFragmentSize = 0;
  for (const MCFragment &Frag : DataSection) {
    if (Frag.hasInstructions())
      report_fatal_error("only data supported in data sections");

    if (auto *Align = dyn_cast<MCAlignFragment>(&Frag)) {
      if (Align->getValueSize() != 1)
        report_fatal_error("only byte values supported for alignment");
      // If nops are requested, use zeros, as this is the data section.
      uint8_t Value = Align->hasEmitNops() ? 0 : Align->getValue();
      uint64_t Size = std::min<uint64_t>(alignTo(DataBytes.size(),
                                                 Align->getAlignment()),
                                         DataBytes.size() +
                                             Align->getMaxBytesToEmit());
      DataBytes.resize(Size, Value);
    } else if (auto *Fill = dyn_cast<MCFillFragment>(&Frag)) {
      int64_t Size;
      if (!Fill->getSize().evaluateAsAbsolute(Size))
        llvm_unreachable("The fill should be an assembler constant");
      DataBytes.insert(DataBytes.end(), Size, Fill->getValue());
    } else {
      const auto &DataFrag = cast<MCDataFragment>(Frag);
      const SmallVectorImpl<char> &Contents = DataFrag.getContents();

      DataBytes.insert(DataBytes.end(), Contents.begin(), Contents.end());
      LastFragmentSize = Contents.size();
    }
  }

  // Don't allow empty segments, or segments that end with zero-sized
  // fragment, otherwise the linker cannot map symbols to a unique
  // data segment.  This can be triggered by zero-sized structs
  // See: test/MC/WebAssembly/bss.ll
  if (LastFragmentSize == 0)
    DataBytes.resize(DataBytes.size() + 1);
  DEBUG(dbgs() << "addData -> " << DataBytes.size() << "\n");
}

uint32_t
WasmObjectWriter::getRelocationIndexValue(const WasmRelocationEntry &RelEntry) {
  if (RelEntry.Type == wasm::R_WEBASSEMBLY_TYPE_INDEX_LEB) {
    if (!TypeIndices.count(RelEntry.Symbol))
      report_fatal_error("symbol not found in type index space: " +
                         RelEntry.Symbol->getName());
    return TypeIndices[RelEntry.Symbol];
  }

  if (!SymbolIndices.count(RelEntry.Symbol))
    report_fatal_error("symbol not found in function/global index space: " +
                       RelEntry.Symbol->getName());
  return SymbolIndices[RelEntry.Symbol];
}

// Apply the portions of the relocation records that we can handle ourselves
// directly.
void WasmObjectWriter::applyRelocations(
    ArrayRef<WasmRelocationEntry> Relocations, uint64_t ContentsOffset) {
  raw_pwrite_stream &Stream = getStream();
  for (const WasmRelocationEntry &RelEntry : Relocations) {
    uint64_t Offset = ContentsOffset +
                      RelEntry.FixupSection->getSectionOffset() +
                      RelEntry.Offset;

    DEBUG(dbgs() << "applyRelocation: " << RelEntry << "\n");
    uint32_t Value = getProvisionalValue(RelEntry);

    switch (RelEntry.Type) {
    case wasm::R_WEBASSEMBLY_FUNCTION_INDEX_LEB:
    case wasm::R_WEBASSEMBLY_TYPE_INDEX_LEB:
    case wasm::R_WEBASSEMBLY_GLOBAL_INDEX_LEB:
    case wasm::R_WEBASSEMBLY_MEMORY_ADDR_LEB:
      WritePatchableLEB(Stream, Value, Offset);
      break;
    case wasm::R_WEBASSEMBLY_TABLE_INDEX_I32:
    case wasm::R_WEBASSEMBLY_MEMORY_ADDR_I32:
      WriteI32(Stream, Value, Offset);
      break;
    case wasm::R_WEBASSEMBLY_TABLE_INDEX_SLEB:
    case wasm::R_WEBASSEMBLY_MEMORY_ADDR_SLEB:
      WritePatchableSLEB(Stream, Value, Offset);
      break;
    default:
      llvm_unreachable("invalid relocation type");
    }
  }
}

// Write out the portions of the relocation records that the linker will
// need to handle.
void WasmObjectWriter::writeRelocations(
    ArrayRef<WasmRelocationEntry> Relocations) {
  raw_pwrite_stream &Stream = getStream();
  for (const WasmRelocationEntry& RelEntry : Relocations) {

    uint64_t Offset = RelEntry.Offset +
                      RelEntry.FixupSection->getSectionOffset();
    uint32_t Index = getRelocationIndexValue(RelEntry);

    encodeULEB128(RelEntry.Type, Stream);
    encodeULEB128(Offset, Stream);
    encodeULEB128(Index, Stream);
    if (RelEntry.hasAddend())
      encodeSLEB128(RelEntry.Addend, Stream);
  }
}

void WasmObjectWriter::writeTypeSection(
    ArrayRef<WasmFunctionType> FunctionTypes) {
  if (FunctionTypes.empty())
    return;

  SectionBookkeeping Section;
  startSection(Section, wasm::WASM_SEC_TYPE);

  encodeULEB128(FunctionTypes.size(), getStream());

  for (const WasmFunctionType &FuncTy : FunctionTypes) {
    encodeSLEB128(wasm::WASM_TYPE_FUNC, getStream());
    encodeULEB128(FuncTy.Params.size(), getStream());
    for (wasm::ValType Ty : FuncTy.Params)
      writeValueType(Ty);
    encodeULEB128(FuncTy.Returns.size(), getStream());
    for (wasm::ValType Ty : FuncTy.Returns)
      writeValueType(Ty);
  }

  endSection(Section);
}

void WasmObjectWriter::writeImportSection(ArrayRef<WasmImport> Imports,
                                          uint32_t DataSize,
                                          uint32_t NumElements) {
  if (Imports.empty())
    return;

  uint32_t NumPages = (DataSize + wasm::WasmPageSize - 1) / wasm::WasmPageSize;

  SectionBookkeeping Section;
  startSection(Section, wasm::WASM_SEC_IMPORT);

  encodeULEB128(Imports.size(), getStream());
  for (const WasmImport &Import : Imports) {
    writeString(Import.ModuleName);
    writeString(Import.FieldName);

    encodeULEB128(Import.Kind, getStream());

    switch (Import.Kind) {
    case wasm::WASM_EXTERNAL_FUNCTION:
      encodeULEB128(Import.Type, getStream());
      break;
    case wasm::WASM_EXTERNAL_GLOBAL:
      encodeSLEB128(int32_t(Import.Type), getStream());
      encodeULEB128(int32_t(Import.IsMutable), getStream());
      break;
    case wasm::WASM_EXTERNAL_MEMORY:
      encodeULEB128(0, getStream()); // flags
      encodeULEB128(NumPages, getStream()); // initial
      break;
    case wasm::WASM_EXTERNAL_TABLE:
      encodeSLEB128(int32_t(Import.Type), getStream());
      encodeULEB128(0, getStream()); // flags
      encodeULEB128(NumElements, getStream()); // initial
      break;
    default:
      llvm_unreachable("unsupported import kind");
    }
  }

  endSection(Section);
}

void WasmObjectWriter::writeFunctionSection(ArrayRef<WasmFunction> Functions) {
  if (Functions.empty())
    return;

  SectionBookkeeping Section;
  startSection(Section, wasm::WASM_SEC_FUNCTION);

  encodeULEB128(Functions.size(), getStream());
  for (const WasmFunction &Func : Functions)
    encodeULEB128(Func.Type, getStream());

  endSection(Section);
}

void WasmObjectWriter::writeGlobalSection() {
  if (Globals.empty())
    return;

  SectionBookkeeping Section;
  startSection(Section, wasm::WASM_SEC_GLOBAL);

  encodeULEB128(Globals.size(), getStream());
  for (const WasmGlobal &Global : Globals) {
    writeValueType(Global.Type);
    write8(Global.IsMutable);

    if (Global.HasImport) {
      assert(Global.InitialValue == 0);
      write8(wasm::WASM_OPCODE_GET_GLOBAL);
      encodeULEB128(Global.ImportIndex, getStream());
    } else {
      assert(Global.ImportIndex == 0);
      write8(wasm::WASM_OPCODE_I32_CONST);
      encodeSLEB128(Global.InitialValue, getStream()); // offset
    }
    write8(wasm::WASM_OPCODE_END);
  }

  endSection(Section);
}

void WasmObjectWriter::writeExportSection(ArrayRef<WasmExport> Exports) {
  if (Exports.empty())
    return;

  SectionBookkeeping Section;
  startSection(Section, wasm::WASM_SEC_EXPORT);

  encodeULEB128(Exports.size(), getStream());
  for (const WasmExport &Export : Exports) {
    writeString(Export.FieldName);
    encodeSLEB128(Export.Kind, getStream());
    encodeULEB128(Export.Index, getStream());
  }

  endSection(Section);
}

void WasmObjectWriter::writeElemSection(ArrayRef<uint32_t> TableElems) {
  if (TableElems.empty())
    return;

  SectionBookkeeping Section;
  startSection(Section, wasm::WASM_SEC_ELEM);

  encodeULEB128(1, getStream()); // number of "segments"
  encodeULEB128(0, getStream()); // the table index

  // init expr for starting offset
  write8(wasm::WASM_OPCODE_I32_CONST);
  encodeSLEB128(kInitialTableOffset, getStream());
  write8(wasm::WASM_OPCODE_END);

  encodeULEB128(TableElems.size(), getStream());
  for (uint32_t Elem : TableElems)
    encodeULEB128(Elem, getStream());

  endSection(Section);
}

void WasmObjectWriter::writeCodeSection(const MCAssembler &Asm,
                                        const MCAsmLayout &Layout,
                                        ArrayRef<WasmFunction> Functions) {
  if (Functions.empty())
    return;

  SectionBookkeeping Section;
  startSection(Section, wasm::WASM_SEC_CODE);

  encodeULEB128(Functions.size(), getStream());

  for (const WasmFunction &Func : Functions) {
    auto &FuncSection = static_cast<MCSectionWasm &>(Func.Sym->getSection());

    int64_t Size = 0;
    if (!Func.Sym->getSize()->evaluateAsAbsolute(Size, Layout))
      report_fatal_error(".size expression must be evaluatable");

    encodeULEB128(Size, getStream());
    FuncSection.setSectionOffset(getStream().tell() - Section.ContentsOffset);
    Asm.writeSectionData(&FuncSection, Layout);
  }

  // Apply fixups.
  applyRelocations(CodeRelocations, Section.ContentsOffset);

  endSection(Section);
}

void WasmObjectWriter::writeDataSection(ArrayRef<WasmDataSegment> Segments) {
  if (Segments.empty())
    return;

  SectionBookkeeping Section;
  startSection(Section, wasm::WASM_SEC_DATA);

  encodeULEB128(Segments.size(), getStream()); // count

  for (const WasmDataSegment & Segment : Segments) {
    encodeULEB128(0, getStream()); // memory index
    write8(wasm::WASM_OPCODE_I32_CONST);
    encodeSLEB128(Segment.Offset, getStream()); // offset
    write8(wasm::WASM_OPCODE_END);
    encodeULEB128(Segment.Data.size(), getStream()); // size
    Segment.Section->setSectionOffset(getStream().tell() - Section.ContentsOffset);
    writeBytes(Segment.Data); // data
  }

  // Apply fixups.
  applyRelocations(DataRelocations, Section.ContentsOffset);

  endSection(Section);
}

void WasmObjectWriter::writeCodeRelocSection() {
  // See: https://github.com/WebAssembly/tool-conventions/blob/master/Linking.md
  // for descriptions of the reloc sections.

  if (CodeRelocations.empty())
    return;

  SectionBookkeeping Section;
  startSection(Section, wasm::WASM_SEC_CUSTOM, "reloc.CODE");

  encodeULEB128(wasm::WASM_SEC_CODE, getStream());
  encodeULEB128(CodeRelocations.size(), getStream());

  writeRelocations(CodeRelocations);

  endSection(Section);
}

void WasmObjectWriter::writeDataRelocSection() {
  // See: https://github.com/WebAssembly/tool-conventions/blob/master/Linking.md
  // for descriptions of the reloc sections.

  if (DataRelocations.empty())
    return;

  SectionBookkeeping Section;
  startSection(Section, wasm::WASM_SEC_CUSTOM, "reloc.DATA");

  encodeULEB128(wasm::WASM_SEC_DATA, getStream());
  encodeULEB128(DataRelocations.size(), getStream());

  writeRelocations(DataRelocations);

  endSection(Section);
}

void WasmObjectWriter::writeLinkingMetaDataSection(
    ArrayRef<WasmDataSegment> Segments, uint32_t DataSize,
    ArrayRef<std::pair<StringRef, uint32_t>> SymbolFlags,
    ArrayRef<std::pair<uint16_t, uint32_t>> InitFuncs,
    const std::map<StringRef, std::vector<WasmComdatEntry>>& Comdats) {
  SectionBookkeeping Section;
  startSection(Section, wasm::WASM_SEC_CUSTOM, "linking");
  SectionBookkeeping SubSection;

  if (SymbolFlags.size() != 0) {
    startSection(SubSection, wasm::WASM_SYMBOL_INFO);
    encodeULEB128(SymbolFlags.size(), getStream());
    for (auto Pair: SymbolFlags) {
      writeString(Pair.first);
      encodeULEB128(Pair.second, getStream());
    }
    endSection(SubSection);
  }

  if (DataSize > 0) {
    startSection(SubSection, wasm::WASM_DATA_SIZE);
    encodeULEB128(DataSize, getStream());
    endSection(SubSection);
  }

  if (Segments.size()) {
    startSection(SubSection, wasm::WASM_SEGMENT_INFO);
    encodeULEB128(Segments.size(), getStream());
    for (const WasmDataSegment &Segment : Segments) {
      writeString(Segment.Name);
      encodeULEB128(Segment.Alignment, getStream());
      encodeULEB128(Segment.Flags, getStream());
    }
    endSection(SubSection);
  }

  if (!InitFuncs.empty()) {
    startSection(SubSection, wasm::WASM_INIT_FUNCS);
    encodeULEB128(InitFuncs.size(), getStream());
    for (auto &StartFunc : InitFuncs) {
      encodeULEB128(StartFunc.first, getStream()); // priority
      encodeULEB128(StartFunc.second, getStream()); // function index
    }
    endSection(SubSection);
  }

  if (Comdats.size()) {
    startSection(SubSection, wasm::WASM_COMDAT_INFO);
    encodeULEB128(Comdats.size(), getStream());
    for (const auto &C : Comdats) {
      writeString(C.first);
      encodeULEB128(0, getStream()); // flags for future use
      encodeULEB128(C.second.size(), getStream());
      for (const WasmComdatEntry &Entry : C.second) {
        encodeULEB128(Entry.Kind, getStream());
        encodeULEB128(Entry.Index, getStream());
      }
    }
    endSection(SubSection);
  }

  endSection(Section);
}

uint32_t WasmObjectWriter::getFunctionType(const MCSymbolWasm& Symbol) {
  assert(Symbol.isFunction());
  assert(TypeIndices.count(&Symbol));
  return TypeIndices[&Symbol];
}

uint32_t WasmObjectWriter::registerFunctionType(const MCSymbolWasm& Symbol) {
  assert(Symbol.isFunction());

  WasmFunctionType F;
  const MCSymbolWasm* ResolvedSym = ResolveSymbol(Symbol);
  F.Returns = ResolvedSym->getReturns();
  F.Params = ResolvedSym->getParams();

  auto Pair =
      FunctionTypeIndices.insert(std::make_pair(F, FunctionTypes.size()));
  if (Pair.second)
    FunctionTypes.push_back(F);
  TypeIndices[&Symbol] = Pair.first->second;

  DEBUG(dbgs() << "registerFunctionType: " << Symbol << " new:" << Pair.second << "\n");
  DEBUG(dbgs() << "  -> type index: " << Pair.first->second << "\n");
  return Pair.first->second;
}

void WasmObjectWriter::writeObject(MCAssembler &Asm,
                                   const MCAsmLayout &Layout) {
  DEBUG(dbgs() << "WasmObjectWriter::writeObject\n");
  MCContext &Ctx = Asm.getContext();
  wasm::ValType PtrType = is64Bit() ? wasm::ValType::I64 : wasm::ValType::I32;

  // Collect information from the available symbols.
  SmallVector<WasmFunction, 4> Functions;
  SmallVector<uint32_t, 4> TableElems;
  SmallVector<WasmImport, 4> Imports;
  SmallVector<WasmExport, 4> Exports;
  SmallVector<std::pair<StringRef, uint32_t>, 4> SymbolFlags;
  SmallVector<std::pair<uint16_t, uint32_t>, 2> InitFuncs;
  std::map<StringRef, std::vector<WasmComdatEntry>> Comdats;
  SmallVector<WasmDataSegment, 4> DataSegments;
  uint32_t DataSize = 0;

  // In the special .global_variables section, we've encoded global
  // variables used by the function. Translate them into the Globals
  // list.
  MCSectionWasm *GlobalVars =
      Ctx.getWasmSection(".global_variables", SectionKind::getMetadata());
  if (!GlobalVars->getFragmentList().empty()) {
    if (GlobalVars->getFragmentList().size() != 1)
      report_fatal_error("only one .global_variables fragment supported");
    const MCFragment &Frag = *GlobalVars->begin();
    if (Frag.hasInstructions() || Frag.getKind() != MCFragment::FT_Data)
      report_fatal_error("only data supported in .global_variables");
    const auto &DataFrag = cast<MCDataFragment>(Frag);
    if (!DataFrag.getFixups().empty())
      report_fatal_error("fixups not supported in .global_variables");
    const SmallVectorImpl<char> &Contents = DataFrag.getContents();
    for (const uint8_t *p = (const uint8_t *)Contents.data(),
                     *end = (const uint8_t *)Contents.data() + Contents.size();
         p != end; ) {
      WasmGlobal G;
      if (end - p < 3)
        report_fatal_error("truncated global variable encoding");
      G.Type = wasm::ValType(int8_t(*p++));
      G.IsMutable = bool(*p++);
      G.HasImport = bool(*p++);
      if (G.HasImport) {
        G.InitialValue = 0;

        WasmImport Import;
        Import.ModuleName = (const char *)p;
        const uint8_t *nul = (const uint8_t *)memchr(p, '\0', end - p);
        if (!nul)
          report_fatal_error("global module name must be nul-terminated");
        p = nul + 1;
        nul = (const uint8_t *)memchr(p, '\0', end - p);
        if (!nul)
          report_fatal_error("global base name must be nul-terminated");
        Import.FieldName = (const char *)p;
        p = nul + 1;

        Import.Kind = wasm::WASM_EXTERNAL_GLOBAL;
        Import.Type = int32_t(G.Type);

        G.ImportIndex = NumGlobalImports;
        ++NumGlobalImports;

        Imports.push_back(Import);
      } else {
        unsigned n;
        G.InitialValue = decodeSLEB128(p, &n);
        G.ImportIndex = 0;
        if ((ptrdiff_t)n > end - p)
          report_fatal_error("global initial value must be valid SLEB128");
        p += n;
      }
      Globals.push_back(G);
    }
  }

  // For now, always emit the memory import, since loads and stores are not
  // valid without it. In the future, we could perhaps be more clever and omit
  // it if there are no loads or stores.
  MCSymbolWasm *MemorySym =
      cast<MCSymbolWasm>(Ctx.getOrCreateSymbol("__linear_memory"));
  WasmImport MemImport;
  MemImport.ModuleName = MemorySym->getModuleName();
  MemImport.FieldName = MemorySym->getName();
  MemImport.Kind = wasm::WASM_EXTERNAL_MEMORY;
  Imports.push_back(MemImport);

  // For now, always emit the table section, since indirect calls are not
  // valid without it. In the future, we could perhaps be more clever and omit
  // it if there are no indirect calls.
  MCSymbolWasm *TableSym =
      cast<MCSymbolWasm>(Ctx.getOrCreateSymbol("__indirect_function_table"));
  WasmImport TableImport;
  TableImport.ModuleName = TableSym->getModuleName();
  TableImport.FieldName = TableSym->getName();
  TableImport.Kind = wasm::WASM_EXTERNAL_TABLE;
  TableImport.Type = wasm::WASM_TYPE_ANYFUNC;
  Imports.push_back(TableImport);

  // Populate FunctionTypeIndices and Imports.
  for (const MCSymbol &S : Asm.symbols()) {
    const auto &WS = static_cast<const MCSymbolWasm &>(S);

    // Register types for all functions, including those with private linkage
    // (because wasm always needs a type signature).
    if (WS.isFunction())
      registerFunctionType(WS);

    if (WS.isTemporary())
      continue;

    // If the symbol is not defined in this translation unit, import it.
    if ((!WS.isDefined() && !WS.isComdat()) ||
        WS.isVariable()) {
      WasmImport Import;
      Import.ModuleName = WS.getModuleName();
      Import.FieldName = WS.getName();

      if (WS.isFunction()) {
        Import.Kind = wasm::WASM_EXTERNAL_FUNCTION;
        Import.Type = getFunctionType(WS);
        SymbolIndices[&WS] = NumFunctionImports;
        ++NumFunctionImports;
      } else {
        Import.Kind = wasm::WASM_EXTERNAL_GLOBAL;
        Import.Type = int32_t(PtrType);
        Import.IsMutable = false;
        SymbolIndices[&WS] = NumGlobalImports;

        // If this global is the stack pointer, make it mutable.
        if (WS.getName() == "__stack_pointer")
          Import.IsMutable = true;

        ++NumGlobalImports;
      }

      Imports.push_back(Import);
    }
  }

  for (MCSection &Sec : Asm) {
    auto &Section = static_cast<MCSectionWasm &>(Sec);
    if (!Section.isWasmData())
      continue;

    // .init_array sections are handled specially elsewhere.
    if (cast<MCSectionWasm>(Sec).getSectionName().startswith(".init_array"))
      continue;

    uint32_t SegmentIndex = DataSegments.size();
    DataSize = alignTo(DataSize, Section.getAlignment());
    DataSegments.emplace_back();
    WasmDataSegment &Segment = DataSegments.back();
    Segment.Name = Section.getSectionName();
    Segment.Offset = DataSize;
    Segment.Section = &Section;
    addData(Segment.Data, Section);
    Segment.Alignment = Section.getAlignment();
    Segment.Flags = 0;
    DataSize += Segment.Data.size();
    Section.setMemoryOffset(Segment.Offset);

    if (const MCSymbolWasm *C = Section.getGroup()) {
      Comdats[C->getName()].emplace_back(
          WasmComdatEntry{wasm::WASM_COMDAT_DATA, SegmentIndex});
    }
  }

  // Handle regular defined and undefined symbols.
  for (const MCSymbol &S : Asm.symbols()) {
    // Ignore unnamed temporary symbols, which aren't ever exported, imported,
    // or used in relocations.
    if (S.isTemporary() && S.getName().empty())
      continue;

    const auto &WS = static_cast<const MCSymbolWasm &>(S);
    DEBUG(dbgs() << "MCSymbol: '" << S << "'"
                 << " isDefined=" << S.isDefined()
                 << " isExternal=" << S.isExternal()
                 << " isTemporary=" << S.isTemporary()
                 << " isFunction=" << WS.isFunction()
                 << " isWeak=" << WS.isWeak()
                 << " isHidden=" << WS.isHidden()
                 << " isVariable=" << WS.isVariable() << "\n");

    if (WS.isWeak() || WS.isHidden()) {
      uint32_t Flags = (WS.isWeak() ? wasm::WASM_SYMBOL_BINDING_WEAK : 0) |
          (WS.isHidden() ? wasm::WASM_SYMBOL_VISIBILITY_HIDDEN : 0);
      SymbolFlags.emplace_back(WS.getName(), Flags);
    }

    if (WS.isVariable())
      continue;

    unsigned Index;

    if (WS.isFunction()) {
      if (WS.isDefined()) {
        if (WS.getOffset() != 0)
          report_fatal_error(
              "function sections must contain one function each");

        if (WS.getSize() == 0)
          report_fatal_error(
              "function symbols must have a size set with .size");

        // A definition. Take the next available index.
        Index = NumFunctionImports + Functions.size();

        // Prepare the function.
        WasmFunction Func;
        Func.Type = getFunctionType(WS);
        Func.Sym = &WS;
        SymbolIndices[&WS] = Index;
        Functions.push_back(Func);
      } else {
        // An import; the index was assigned above.
        Index = SymbolIndices.find(&WS)->second;
      }

      DEBUG(dbgs() << "  -> function index: " << Index << "\n");
   } else {
      if (WS.isTemporary() && !WS.getSize())
        continue;

      if (!WS.isDefined())
        continue;

      if (!WS.getSize())
        report_fatal_error("data symbols must have a size set with .size: " +
                           WS.getName());

      int64_t Size = 0;
      if (!WS.getSize()->evaluateAsAbsolute(Size, Layout))
        report_fatal_error(".size expression must be evaluatable");

      // For each global, prepare a corresponding wasm global holding its
      // address.  For externals these will also be named exports.
      Index = NumGlobalImports + Globals.size();
      auto &DataSection = static_cast<MCSectionWasm &>(WS.getSection());
      assert(DataSection.isWasmData());

      WasmGlobal Global;
      Global.Type = PtrType;
      Global.IsMutable = false;
      Global.HasImport = false;
      Global.InitialValue = DataSection.getMemoryOffset() + Layout.getSymbolOffset(WS);
      Global.ImportIndex = 0;
      SymbolIndices[&WS] = Index;
      DEBUG(dbgs() << "  -> global index: " << Index << "\n");
      Globals.push_back(Global);
    }

    // If the symbol is visible outside this translation unit, export it.
    if (WS.isDefined()) {
      WasmExport Export;
      Export.FieldName = WS.getName();
      Export.Index = Index;
      if (WS.isFunction())
        Export.Kind = wasm::WASM_EXTERNAL_FUNCTION;
      else
        Export.Kind = wasm::WASM_EXTERNAL_GLOBAL;
      DEBUG(dbgs() << "  -> export " << Exports.size() << "\n");
      Exports.push_back(Export);

      if (!WS.isExternal())
        SymbolFlags.emplace_back(WS.getName(), wasm::WASM_SYMBOL_BINDING_LOCAL);

      if (WS.isFunction()) {
        auto &Section = static_cast<MCSectionWasm &>(WS.getSection());
        if (const MCSymbolWasm *C = Section.getGroup())
          Comdats[C->getName()].emplace_back(
              WasmComdatEntry{wasm::WASM_COMDAT_FUNCTION, Index});
      }
    }
  }

  // Handle weak aliases. We need to process these in a separate pass because
  // we need to have processed the target of the alias before the alias itself
  // and the symbols are not necessarily ordered in this way.
  for (const MCSymbol &S : Asm.symbols()) {
    if (!S.isVariable())
      continue;

    assert(S.isDefined());

    // Find the target symbol of this weak alias and export that index
    const auto &WS = static_cast<const MCSymbolWasm &>(S);
    const MCSymbolWasm *ResolvedSym = ResolveSymbol(WS);
    DEBUG(dbgs() << WS.getName() << ": weak alias of '" << *ResolvedSym << "'\n");
    assert(SymbolIndices.count(ResolvedSym) > 0);
    uint32_t Index = SymbolIndices.find(ResolvedSym)->second;
    DEBUG(dbgs() << "  -> index:" << Index << "\n");

    WasmExport Export;
    Export.FieldName = WS.getName();
    Export.Index = Index;
    if (WS.isFunction())
      Export.Kind = wasm::WASM_EXTERNAL_FUNCTION;
    else
      Export.Kind = wasm::WASM_EXTERNAL_GLOBAL;
    DEBUG(dbgs() << "  -> export " << Exports.size() << "\n");
    Exports.push_back(Export);

    if (!WS.isExternal())
      SymbolFlags.emplace_back(WS.getName(), wasm::WASM_SYMBOL_BINDING_LOCAL);
  }

  {
    auto HandleReloc = [&](const WasmRelocationEntry &Rel) {
      // Functions referenced by a relocation need to prepared to be called
      // indirectly.
      const MCSymbolWasm& WS = *Rel.Symbol;
      if (WS.isFunction() && IndirectSymbolIndices.count(&WS) == 0) {
        switch (Rel.Type) {
        case wasm::R_WEBASSEMBLY_TABLE_INDEX_I32:
        case wasm::R_WEBASSEMBLY_TABLE_INDEX_SLEB:
        case wasm::R_WEBASSEMBLY_MEMORY_ADDR_I32:
        case wasm::R_WEBASSEMBLY_MEMORY_ADDR_SLEB: {
          uint32_t Index = SymbolIndices.find(&WS)->second;
          IndirectSymbolIndices[&WS] = TableElems.size() + kInitialTableOffset;
<<<<<<< HEAD
          DEBUG(dbgs() << "  -> adding to table: " << TableElems.size() << "\n");
=======
          DEBUG(dbgs() << "  -> adding " << WS.getName()
                       << " to table: " << TableElems.size() << "\n");
>>>>>>> 82f46e44
          TableElems.push_back(Index);
          registerFunctionType(WS);
          break;
        }
        default:
          break;
        }
      }
    };

    for (const WasmRelocationEntry &RelEntry : CodeRelocations)
      HandleReloc(RelEntry);
    for (const WasmRelocationEntry &RelEntry : DataRelocations)
      HandleReloc(RelEntry);
  }

  // Translate .init_array section contents into start functions.
  for (const MCSection &S : Asm) {
    const auto &WS = static_cast<const MCSectionWasm &>(S);
    if (WS.getSectionName().startswith(".fini_array"))
      report_fatal_error(".fini_array sections are unsupported");
    if (!WS.getSectionName().startswith(".init_array"))
      continue;
    if (WS.getFragmentList().empty())
      continue;
    if (WS.getFragmentList().size() != 2)
      report_fatal_error("only one .init_array section fragment supported");
    const MCFragment &AlignFrag = *WS.begin();
    if (AlignFrag.getKind() != MCFragment::FT_Align)
      report_fatal_error(".init_array section should be aligned");
    if (cast<MCAlignFragment>(AlignFrag).getAlignment() != (is64Bit() ? 8 : 4))
      report_fatal_error(".init_array section should be aligned for pointers");
    const MCFragment &Frag = *std::next(WS.begin());
    if (Frag.hasInstructions() || Frag.getKind() != MCFragment::FT_Data)
      report_fatal_error("only data supported in .init_array section");
    uint16_t Priority = UINT16_MAX;
    if (WS.getSectionName().size() != 11) {
      if (WS.getSectionName()[11] != '.')
        report_fatal_error(".init_array section priority should start with '.'");
      if (WS.getSectionName().substr(12).getAsInteger(10, Priority))
        report_fatal_error("invalid .init_array section priority");
    }
    const auto &DataFrag = cast<MCDataFragment>(Frag);
    const SmallVectorImpl<char> &Contents = DataFrag.getContents();
    for (const uint8_t *p = (const uint8_t *)Contents.data(),
                     *end = (const uint8_t *)Contents.data() + Contents.size();
         p != end; ++p) {
      if (*p != 0)
        report_fatal_error("non-symbolic data in .init_array section");
    }
    for (const MCFixup &Fixup : DataFrag.getFixups()) {
      assert(Fixup.getKind() == MCFixup::getKindForSize(is64Bit() ? 8 : 4, false));
      const MCExpr *Expr = Fixup.getValue();
      auto *Sym = dyn_cast<MCSymbolRefExpr>(Expr);
      if (!Sym)
        report_fatal_error("fixups in .init_array should be symbol references");
      if (Sym->getKind() != MCSymbolRefExpr::VK_WebAssembly_FUNCTION)
        report_fatal_error("symbols in .init_array should be for functions");
      auto I = SymbolIndices.find(cast<MCSymbolWasm>(&Sym->getSymbol()));
      if (I == SymbolIndices.end())
        report_fatal_error("symbols in .init_array should be defined");
      uint32_t Index = I->second;
      InitFuncs.push_back(std::make_pair(Priority, Index));
    }
  }

  // Write out the Wasm header.
  writeHeader(Asm);

  writeTypeSection(FunctionTypes);
  writeImportSection(Imports, DataSize, TableElems.size());
  writeFunctionSection(Functions);
  // Skip the "table" section; we import the table instead.
  // Skip the "memory" section; we import the memory instead.
  writeGlobalSection();
  writeExportSection(Exports);
  writeElemSection(TableElems);
  writeCodeSection(Asm, Layout, Functions);
  writeDataSection(DataSegments);
  writeCodeRelocSection();
  writeDataRelocSection();
  writeLinkingMetaDataSection(DataSegments, DataSize, SymbolFlags,
                              InitFuncs, Comdats);

  // TODO: Translate the .comment section to the output.
  // TODO: Translate debug sections to the output.
}

std::unique_ptr<MCObjectWriter>
llvm::createWasmObjectWriter(std::unique_ptr<MCWasmObjectTargetWriter> MOTW,
                             raw_pwrite_stream &OS) {
  return llvm::make_unique<WasmObjectWriter>(std::move(MOTW), OS);
}<|MERGE_RESOLUTION|>--- conflicted
+++ resolved
@@ -1285,12 +1285,8 @@
         case wasm::R_WEBASSEMBLY_MEMORY_ADDR_SLEB: {
           uint32_t Index = SymbolIndices.find(&WS)->second;
           IndirectSymbolIndices[&WS] = TableElems.size() + kInitialTableOffset;
-<<<<<<< HEAD
-          DEBUG(dbgs() << "  -> adding to table: " << TableElems.size() << "\n");
-=======
           DEBUG(dbgs() << "  -> adding " << WS.getName()
                        << " to table: " << TableElems.size() << "\n");
->>>>>>> 82f46e44
           TableElems.push_back(Index);
           registerFunctionType(WS);
           break;
