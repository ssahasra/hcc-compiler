//===- BitcodeReader.cpp - Internal BitcodeReader implementation ----------===//
//
//                     The LLVM Compiler Infrastructure
//
// This file is distributed under the University of Illinois Open Source
// License. See LICENSE.TXT for details.
//
//===----------------------------------------------------------------------===//

#include "llvm/Bitcode/BitcodeReader.h"
#include "llvm/ADT/APFloat.h"
#include "llvm/ADT/APInt.h"
#include "llvm/ADT/ArrayRef.h"
#include "llvm/ADT/DenseMap.h"
#include "llvm/ADT/None.h"
#include "llvm/ADT/STLExtras.h"
#include "llvm/ADT/SmallString.h"
#include "llvm/ADT/SmallVector.h"
#include "llvm/ADT/StringRef.h"
#include "llvm/ADT/Triple.h"
#include "llvm/ADT/Twine.h"
#include "llvm/Bitcode/BitstreamReader.h"
#include "llvm/Bitcode/LLVMBitCodes.h"
#include "llvm/IR/Argument.h"
#include "llvm/IR/Attributes.h"
#include "llvm/IR/AutoUpgrade.h"
#include "llvm/IR/BasicBlock.h"
#include "llvm/IR/CallingConv.h"
#include "llvm/IR/CallSite.h"
#include "llvm/IR/Comdat.h"
#include "llvm/IR/Constant.h"
#include "llvm/IR/Constants.h"
#include "llvm/IR/DebugInfo.h"
#include "llvm/IR/DebugInfoMetadata.h"
#include "llvm/IR/DebugLoc.h"
#include "llvm/IR/DerivedTypes.h"
#include "llvm/IR/DiagnosticInfo.h"
#include "llvm/IR/DiagnosticPrinter.h"
#include "llvm/IR/Function.h"
#include "llvm/IR/GlobalAlias.h"
#include "llvm/IR/GlobalIFunc.h"
#include "llvm/IR/GlobalIndirectSymbol.h"
#include "llvm/IR/GlobalObject.h"
#include "llvm/IR/GlobalValue.h"
#include "llvm/IR/GlobalVariable.h"
#include "llvm/IR/GVMaterializer.h"
#include "llvm/IR/InlineAsm.h"
#include "llvm/IR/InstrTypes.h"
#include "llvm/IR/Instruction.h"
#include "llvm/IR/Instructions.h"
#include "llvm/IR/Intrinsics.h"
#include "llvm/IR/LLVMContext.h"
#include "llvm/IR/Module.h"
#include "llvm/IR/ModuleSummaryIndex.h"
#include "llvm/IR/OperandTraits.h"
#include "llvm/IR/Operator.h"
#include "llvm/IR/TrackingMDRef.h"
#include "llvm/IR/Type.h"
#include "llvm/IR/ValueHandle.h"
#include "llvm/Support/AtomicOrdering.h"
#include "llvm/Support/Casting.h"
#include "llvm/Support/CommandLine.h"
#include "llvm/Support/Compiler.h"
#include "llvm/Support/Debug.h"
#include "llvm/Support/Error.h"
#include "llvm/Support/ErrorHandling.h"
#include "llvm/Support/ManagedStatic.h"
#include "llvm/Support/MemoryBuffer.h"
#include "llvm/Support/raw_ostream.h"
#include <algorithm>
#include <cassert>
#include <cstddef>
#include <cstdint>
#include <deque>
#include <limits>
#include <map>
#include <memory>
#include <string>
#include <system_error>
#include <tuple>
#include <utility>
#include <vector>

using namespace llvm;

static cl::opt<bool> PrintSummaryGUIDs(
    "print-summary-global-ids", cl::init(false), cl::Hidden,
    cl::desc(
        "Print the global id for each value when reading the module summary"));

namespace {

enum {
  SWITCH_INST_MAGIC = 0x4B5 // May 2012 => 1205 => Hex
};

class BitcodeReaderValueList {
  std::vector<WeakVH> ValuePtrs;

  /// As we resolve forward-referenced constants, we add information about them
  /// to this vector.  This allows us to resolve them in bulk instead of
  /// resolving each reference at a time.  See the code in
  /// ResolveConstantForwardRefs for more information about this.
  ///
  /// The key of this vector is the placeholder constant, the value is the slot
  /// number that holds the resolved value.
  typedef std::vector<std::pair<Constant*, unsigned> > ResolveConstantsTy;
  ResolveConstantsTy ResolveConstants;
  LLVMContext &Context;

public:
  BitcodeReaderValueList(LLVMContext &C) : Context(C) {}
  ~BitcodeReaderValueList() {
    assert(ResolveConstants.empty() && "Constants not resolved?");
  }

  // vector compatibility methods
  unsigned size() const { return ValuePtrs.size(); }
  void resize(unsigned N) { ValuePtrs.resize(N); }
  void push_back(Value *V) { ValuePtrs.emplace_back(V); }

  void clear() {
    assert(ResolveConstants.empty() && "Constants not resolved?");
    ValuePtrs.clear();
  }

  Value *operator[](unsigned i) const {
    assert(i < ValuePtrs.size());
    return ValuePtrs[i];
  }

  Value *back() const { return ValuePtrs.back(); }
  void pop_back() { ValuePtrs.pop_back(); }
  bool empty() const { return ValuePtrs.empty(); }

  void shrinkTo(unsigned N) {
    assert(N <= size() && "Invalid shrinkTo request!");
    ValuePtrs.resize(N);
  }

  Constant *getConstantFwdRef(unsigned Idx, Type *Ty);
  Value *getValueFwdRef(unsigned Idx, Type *Ty);

  void assignValue(Value *V, unsigned Idx);

  /// Once all constants are read, this method bulk resolves any forward
  /// references.
  void resolveConstantForwardRefs();
};

class BitcodeReaderMetadataList {
  unsigned NumFwdRefs;
  bool AnyFwdRefs;
  unsigned MinFwdRef;
  unsigned MaxFwdRef;

  /// Array of metadata references.
  ///
  /// Don't use std::vector here.  Some versions of libc++ copy (instead of
  /// move) on resize, and TrackingMDRef is very expensive to copy.
  SmallVector<TrackingMDRef, 1> MetadataPtrs;

  /// Structures for resolving old type refs.
  struct {
    SmallDenseMap<MDString *, TempMDTuple, 1> Unknown;
    SmallDenseMap<MDString *, DICompositeType *, 1> Final;
    SmallDenseMap<MDString *, DICompositeType *, 1> FwdDecls;
    SmallVector<std::pair<TrackingMDRef, TempMDTuple>, 1> Arrays;
  } OldTypeRefs;

  LLVMContext &Context;

public:
  BitcodeReaderMetadataList(LLVMContext &C)
      : NumFwdRefs(0), AnyFwdRefs(false), Context(C) {}

  // vector compatibility methods
  unsigned size() const { return MetadataPtrs.size(); }
  void resize(unsigned N) { MetadataPtrs.resize(N); }
  void push_back(Metadata *MD) { MetadataPtrs.emplace_back(MD); }
  void clear() { MetadataPtrs.clear(); }
  Metadata *back() const { return MetadataPtrs.back(); }
  void pop_back() { MetadataPtrs.pop_back(); }
  bool empty() const { return MetadataPtrs.empty(); }

  Metadata *operator[](unsigned i) const {
    assert(i < MetadataPtrs.size());
    return MetadataPtrs[i];
  }

  Metadata *lookup(unsigned I) const {
    if (I < MetadataPtrs.size())
      return MetadataPtrs[I];
    return nullptr;
  }

  void shrinkTo(unsigned N) {
    assert(N <= size() && "Invalid shrinkTo request!");
    assert(!AnyFwdRefs && "Unexpected forward refs");
    MetadataPtrs.resize(N);
  }

  /// Return the given metadata, creating a replaceable forward reference if
  /// necessary.
  Metadata *getMetadataFwdRef(unsigned Idx);

  /// Return the the given metadata only if it is fully resolved.
  ///
  /// Gives the same result as \a lookup(), unless \a MDNode::isResolved()
  /// would give \c false.
  Metadata *getMetadataIfResolved(unsigned Idx);

  MDNode *getMDNodeFwdRefOrNull(unsigned Idx);
  void assignValue(Metadata *MD, unsigned Idx);
  void tryToResolveCycles();
  bool hasFwdRefs() const { return AnyFwdRefs; }

  /// Upgrade a type that had an MDString reference.
  void addTypeRef(MDString &UUID, DICompositeType &CT);

  /// Upgrade a type that had an MDString reference.
  Metadata *upgradeTypeRef(Metadata *MaybeUUID);

  /// Upgrade a type ref array that may have MDString references.
  Metadata *upgradeTypeRefArray(Metadata *MaybeTuple);

private:
  Metadata *resolveTypeRefArray(Metadata *MaybeTuple);
};

Error error(const Twine &Message) {
  return make_error<StringError>(
      Message, make_error_code(BitcodeError::CorruptedBitcode));
}

/// Helper to read the header common to all bitcode files.
bool hasValidBitcodeHeader(BitstreamCursor &Stream) {
  // Sniff for the signature.
  if (!Stream.canSkipToPos(4) ||
      Stream.Read(8) != 'B' ||
      Stream.Read(8) != 'C' ||
      Stream.Read(4) != 0x0 ||
      Stream.Read(4) != 0xC ||
      Stream.Read(4) != 0xE ||
      Stream.Read(4) != 0xD)
    return false;
  return true;
}

Expected<BitstreamCursor> initStream(MemoryBufferRef Buffer) {
  const unsigned char *BufPtr = (const unsigned char *)Buffer.getBufferStart();
  const unsigned char *BufEnd = BufPtr + Buffer.getBufferSize();

  if (Buffer.getBufferSize() & 3)
    return error("Invalid bitcode signature");

  // If we have a wrapper header, parse it and ignore the non-bc file contents.
  // The magic number is 0x0B17C0DE stored in little endian.
  if (isBitcodeWrapper(BufPtr, BufEnd))
    if (SkipBitcodeWrapperHeader(BufPtr, BufEnd, true))
      return error("Invalid bitcode wrapper header");

  BitstreamCursor Stream(ArrayRef<uint8_t>(BufPtr, BufEnd));
  if (!hasValidBitcodeHeader(Stream))
    return error("Invalid bitcode signature");

  return std::move(Stream);
}

/// Convert a string from a record into an std::string, return true on failure.
template <typename StrTy>
static bool convertToString(ArrayRef<uint64_t> Record, unsigned Idx,
                            StrTy &Result) {
  if (Idx > Record.size())
    return true;

  for (unsigned i = Idx, e = Record.size(); i != e; ++i)
    Result += (char)Record[i];
  return false;
}

/// Read the "IDENTIFICATION_BLOCK_ID" block, do some basic enforcement on the
/// "epoch" encoded in the bitcode, and return the producer name if any.
Expected<std::string> readIdentificationBlock(BitstreamCursor &Stream) {
  if (Stream.EnterSubBlock(bitc::IDENTIFICATION_BLOCK_ID))
    return error("Invalid record");

  // Read all the records.
  SmallVector<uint64_t, 64> Record;

  std::string ProducerIdentification;

  while (true) {
    BitstreamEntry Entry = Stream.advance();

    switch (Entry.Kind) {
    default:
    case BitstreamEntry::Error:
      return error("Malformed block");
    case BitstreamEntry::EndBlock:
      return ProducerIdentification;
    case BitstreamEntry::Record:
      // The interesting case.
      break;
    }

    // Read a record.
    Record.clear();
    unsigned BitCode = Stream.readRecord(Entry.ID, Record);
    switch (BitCode) {
    default: // Default behavior: reject
      return error("Invalid value");
    case bitc::IDENTIFICATION_CODE_STRING: // IDENTIFICATION: [strchr x N]
      convertToString(Record, 0, ProducerIdentification);
      break;
    case bitc::IDENTIFICATION_CODE_EPOCH: { // EPOCH: [epoch#]
      unsigned epoch = (unsigned)Record[0];
      if (epoch != bitc::BITCODE_CURRENT_EPOCH) {
        return error(
          Twine("Incompatible epoch: Bitcode '") + Twine(epoch) +
          "' vs current: '" + Twine(bitc::BITCODE_CURRENT_EPOCH) + "'");
      }
    }
    }
  }
}

Expected<std::string> readIdentificationCode(BitstreamCursor &Stream) {
  // We expect a number of well-defined blocks, though we don't necessarily
  // need to understand them all.
  while (true) {
    if (Stream.AtEndOfStream())
      return "";

    BitstreamEntry Entry = Stream.advance();
    switch (Entry.Kind) {
    case BitstreamEntry::EndBlock:
    case BitstreamEntry::Error:
      return error("Malformed block");

    case BitstreamEntry::SubBlock:
      if (Entry.ID == bitc::IDENTIFICATION_BLOCK_ID)
        return readIdentificationBlock(Stream);

      // Ignore other sub-blocks.
      if (Stream.SkipBlock())
        return error("Malformed block");
      continue;
    case BitstreamEntry::Record:
      Stream.skipRecord(Entry.ID);
      continue;
    }
  }
}

Expected<bool> hasObjCCategoryInModule(BitstreamCursor &Stream) {
  if (Stream.EnterSubBlock(bitc::MODULE_BLOCK_ID))
    return error("Invalid record");

  SmallVector<uint64_t, 64> Record;
  // Read all the records for this module.

  while (true) {
    BitstreamEntry Entry = Stream.advanceSkippingSubblocks();

    switch (Entry.Kind) {
    case BitstreamEntry::SubBlock: // Handled for us already.
    case BitstreamEntry::Error:
      return error("Malformed block");
    case BitstreamEntry::EndBlock:
      return false;
    case BitstreamEntry::Record:
      // The interesting case.
      break;
    }

    // Read a record.
    switch (Stream.readRecord(Entry.ID, Record)) {
    default:
      break; // Default behavior, ignore unknown content.
    case bitc::MODULE_CODE_SECTIONNAME: { // SECTIONNAME: [strchr x N]
      std::string S;
      if (convertToString(Record, 0, S))
        return error("Invalid record");
      // Check for the i386 and other (x86_64, ARM) conventions
      if (S.find("__DATA, __objc_catlist") != std::string::npos ||
          S.find("__OBJC,__category") != std::string::npos)
        return true;
      break;
    }
    }
    Record.clear();
  }
  llvm_unreachable("Exit infinite loop");
}

Expected<bool> hasObjCCategory(BitstreamCursor &Stream) {
  // We expect a number of well-defined blocks, though we don't necessarily
  // need to understand them all.
  while (true) {
    BitstreamEntry Entry = Stream.advance();

    switch (Entry.Kind) {
    case BitstreamEntry::Error:
      return error("Malformed block");
    case BitstreamEntry::EndBlock:
      return false;

    case BitstreamEntry::SubBlock:
      if (Entry.ID == bitc::MODULE_BLOCK_ID)
        return hasObjCCategoryInModule(Stream);

      // Ignore other sub-blocks.
      if (Stream.SkipBlock())
        return error("Malformed block");
      continue;

    case BitstreamEntry::Record:
      Stream.skipRecord(Entry.ID);
      continue;
    }
  }
}

Expected<std::string> readModuleTriple(BitstreamCursor &Stream) {
  if (Stream.EnterSubBlock(bitc::MODULE_BLOCK_ID))
    return error("Invalid record");

  SmallVector<uint64_t, 64> Record;

  std::string Triple;

  // Read all the records for this module.
  while (true) {
    BitstreamEntry Entry = Stream.advanceSkippingSubblocks();

    switch (Entry.Kind) {
    case BitstreamEntry::SubBlock: // Handled for us already.
    case BitstreamEntry::Error:
      return error("Malformed block");
    case BitstreamEntry::EndBlock:
      return Triple;
    case BitstreamEntry::Record:
      // The interesting case.
      break;
    }

    // Read a record.
    switch (Stream.readRecord(Entry.ID, Record)) {
    default: break;  // Default behavior, ignore unknown content.
    case bitc::MODULE_CODE_TRIPLE: {  // TRIPLE: [strchr x N]
      std::string S;
      if (convertToString(Record, 0, S))
        return error("Invalid record");
      Triple = S;
      break;
    }
    }
    Record.clear();
  }
  llvm_unreachable("Exit infinite loop");
}

Expected<std::string> readTriple(BitstreamCursor &Stream) {
  // We expect a number of well-defined blocks, though we don't necessarily
  // need to understand them all.
  while (true) {
    BitstreamEntry Entry = Stream.advance();

    switch (Entry.Kind) {
    case BitstreamEntry::Error:
      return error("Malformed block");
    case BitstreamEntry::EndBlock:
      return "";

    case BitstreamEntry::SubBlock:
      if (Entry.ID == bitc::MODULE_BLOCK_ID)
        return readModuleTriple(Stream);

      // Ignore other sub-blocks.
      if (Stream.SkipBlock())
        return error("Malformed block");
      continue;

    case BitstreamEntry::Record:
      Stream.skipRecord(Entry.ID);
      continue;
    }
  }
}

class BitcodeReaderBase {
protected:
  BitcodeReaderBase(BitstreamCursor Stream) : Stream(std::move(Stream)) {
    this->Stream.setBlockInfo(&BlockInfo);
  }

  BitstreamBlockInfo BlockInfo;
  BitstreamCursor Stream;

  bool readBlockInfo();

  // Contains an arbitrary and optional string identifying the bitcode producer
  std::string ProducerIdentification;

  Error error(const Twine &Message);
};

Error BitcodeReaderBase::error(const Twine &Message) {
  std::string FullMsg = Message.str();
  if (!ProducerIdentification.empty())
    FullMsg += " (Producer: '" + ProducerIdentification + "' Reader: 'LLVM " +
               LLVM_VERSION_STRING "')";
  return ::error(FullMsg);
}

class BitcodeReader : public BitcodeReaderBase, public GVMaterializer {
  LLVMContext &Context;
  Module *TheModule = nullptr;
  // Next offset to start scanning for lazy parsing of function bodies.
  uint64_t NextUnreadBit = 0;
  // Last function offset found in the VST.
  uint64_t LastFunctionBlockBit = 0;
  bool SeenValueSymbolTable = false;
  uint64_t VSTOffset = 0;

  std::vector<Type*> TypeList;
  BitcodeReaderValueList ValueList;
  BitcodeReaderMetadataList MetadataList;
  std::vector<Comdat *> ComdatList;
  SmallVector<Instruction *, 64> InstructionList;

  std::vector<std::pair<GlobalVariable*, unsigned> > GlobalInits;
  std::vector<std::pair<GlobalIndirectSymbol*, unsigned> > IndirectSymbolInits;
  std::vector<std::pair<Function*, unsigned> > FunctionPrefixes;
  std::vector<std::pair<Function*, unsigned> > FunctionPrologues;
  std::vector<std::pair<Function*, unsigned> > FunctionPersonalityFns;

  bool HasSeenOldLoopTags = false;

  /// The set of attributes by index.  Index zero in the file is for null, and
  /// is thus not represented here.  As such all indices are off by one.
  std::vector<AttributeSet> MAttributes;

  /// The set of attribute groups.
  std::map<unsigned, AttributeSet> MAttributeGroups;

  /// While parsing a function body, this is a list of the basic blocks for the
  /// function.
  std::vector<BasicBlock*> FunctionBBs;

  // When reading the module header, this list is populated with functions that
  // have bodies later in the file.
  std::vector<Function*> FunctionsWithBodies;

  // When intrinsic functions are encountered which require upgrading they are
  // stored here with their replacement function.
  typedef DenseMap<Function*, Function*> UpdatedIntrinsicMap;
  UpdatedIntrinsicMap UpgradedIntrinsics;
  // Intrinsics which were remangled because of types rename
  UpdatedIntrinsicMap RemangledIntrinsics;

  // Map the bitcode's custom MDKind ID to the Module's MDKind ID.
  DenseMap<unsigned, unsigned> MDKindMap;

  // Several operations happen after the module header has been read, but
  // before function bodies are processed. This keeps track of whether
  // we've done this yet.
  bool SeenFirstFunctionBody = false;

  /// When function bodies are initially scanned, this map contains info about
  /// where to find deferred function body in the stream.
  DenseMap<Function*, uint64_t> DeferredFunctionInfo;

  /// When Metadata block is initially scanned when parsing the module, we may
  /// choose to defer parsing of the metadata. This vector contains info about
  /// which Metadata blocks are deferred.
  std::vector<uint64_t> DeferredMetadataInfo;

  /// These are basic blocks forward-referenced by block addresses.  They are
  /// inserted lazily into functions when they're loaded.  The basic block ID is
  /// its index into the vector.
  DenseMap<Function *, std::vector<BasicBlock *>> BasicBlockFwdRefs;
  std::deque<Function *> BasicBlockFwdRefQueue;

  /// Indicates that we are using a new encoding for instruction operands where
  /// most operands in the current FUNCTION_BLOCK are encoded relative to the
  /// instruction number, for a more compact encoding.  Some instruction
  /// operands are not relative to the instruction ID: basic block numbers, and
  /// types. Once the old style function blocks have been phased out, we would
  /// not need this flag.
  bool UseRelativeIDs = false;

  /// True if all functions will be materialized, negating the need to process
  /// (e.g.) blockaddress forward references.
  bool WillMaterializeAllForwardRefs = false;

  /// True if any Metadata block has been materialized.
  bool IsMetadataMaterialized = false;

  bool StripDebugInfo = false;

  /// Functions that need to be matched with subprograms when upgrading old
  /// metadata.
  SmallDenseMap<Function *, DISubprogram *, 16> FunctionsWithSPs;

  std::vector<std::string> BundleTags;

public:
  BitcodeReader(BitstreamCursor Stream, StringRef ProducerIdentification,
                LLVMContext &Context);

  Error materializeForwardReferencedFunctions();

  Error materialize(GlobalValue *GV) override;
  Error materializeModule() override;
  std::vector<StructType *> getIdentifiedStructTypes() const override;

  /// \brief Main interface to parsing a bitcode buffer.
  /// \returns true if an error occurred.
  Error parseBitcodeInto(Module *M, bool ShouldLazyLoadMetadata = false);

  static uint64_t decodeSignRotatedValue(uint64_t V);

  /// Materialize any deferred Metadata block.
  Error materializeMetadata() override;

  void setStripDebugInfo() override;

private:
  std::vector<StructType *> IdentifiedStructTypes;
  StructType *createIdentifiedStructType(LLVMContext &Context, StringRef Name);
  StructType *createIdentifiedStructType(LLVMContext &Context);

  Type *getTypeByID(unsigned ID);

  Value *getFnValueByID(unsigned ID, Type *Ty) {
    if (Ty && Ty->isMetadataTy())
      return MetadataAsValue::get(Ty->getContext(), getFnMetadataByID(ID));
    return ValueList.getValueFwdRef(ID, Ty);
  }

  Metadata *getFnMetadataByID(unsigned ID) {
    return MetadataList.getMetadataFwdRef(ID);
  }

  BasicBlock *getBasicBlock(unsigned ID) const {
    if (ID >= FunctionBBs.size()) return nullptr; // Invalid ID
    return FunctionBBs[ID];
  }

  AttributeSet getAttributes(unsigned i) const {
    if (i-1 < MAttributes.size())
      return MAttributes[i-1];
    return AttributeSet();
  }

  /// Read a value/type pair out of the specified record from slot 'Slot'.
  /// Increment Slot past the number of slots used in the record. Return true on
  /// failure.
  bool getValueTypePair(SmallVectorImpl<uint64_t> &Record, unsigned &Slot,
                        unsigned InstNum, Value *&ResVal) {
    if (Slot == Record.size()) return true;
    unsigned ValNo = (unsigned)Record[Slot++];
    // Adjust the ValNo, if it was encoded relative to the InstNum.
    if (UseRelativeIDs)
      ValNo = InstNum - ValNo;
    if (ValNo < InstNum) {
      // If this is not a forward reference, just return the value we already
      // have.
      ResVal = getFnValueByID(ValNo, nullptr);
      return ResVal == nullptr;
    }
    if (Slot == Record.size())
      return true;

    unsigned TypeNo = (unsigned)Record[Slot++];
    ResVal = getFnValueByID(ValNo, getTypeByID(TypeNo));
    return ResVal == nullptr;
  }

  /// Read a value out of the specified record from slot 'Slot'. Increment Slot
  /// past the number of slots used by the value in the record. Return true if
  /// there is an error.
  bool popValue(SmallVectorImpl<uint64_t> &Record, unsigned &Slot,
                unsigned InstNum, Type *Ty, Value *&ResVal) {
    if (getValue(Record, Slot, InstNum, Ty, ResVal))
      return true;
    // All values currently take a single record slot.
    ++Slot;
    return false;
  }

  /// Like popValue, but does not increment the Slot number.
  bool getValue(SmallVectorImpl<uint64_t> &Record, unsigned Slot,
                unsigned InstNum, Type *Ty, Value *&ResVal) {
    ResVal = getValue(Record, Slot, InstNum, Ty);
    return ResVal == nullptr;
  }

  /// Version of getValue that returns ResVal directly, or 0 if there is an
  /// error.
  Value *getValue(SmallVectorImpl<uint64_t> &Record, unsigned Slot,
                  unsigned InstNum, Type *Ty) {
    if (Slot == Record.size()) return nullptr;
    unsigned ValNo = (unsigned)Record[Slot];
    // Adjust the ValNo, if it was encoded relative to the InstNum.
    if (UseRelativeIDs)
      ValNo = InstNum - ValNo;
    return getFnValueByID(ValNo, Ty);
  }

  /// Like getValue, but decodes signed VBRs.
  Value *getValueSigned(SmallVectorImpl<uint64_t> &Record, unsigned Slot,
                        unsigned InstNum, Type *Ty) {
    if (Slot == Record.size()) return nullptr;
    unsigned ValNo = (unsigned)decodeSignRotatedValue(Record[Slot]);
    // Adjust the ValNo, if it was encoded relative to the InstNum.
    if (UseRelativeIDs)
      ValNo = InstNum - ValNo;
    return getFnValueByID(ValNo, Ty);
  }

  /// Converts alignment exponent (i.e. power of two (or zero)) to the
  /// corresponding alignment to use. If alignment is too large, returns
  /// a corresponding error code.
  Error parseAlignmentValue(uint64_t Exponent, unsigned &Alignment);
  Error parseAttrKind(uint64_t Code, Attribute::AttrKind *Kind);
  Error parseModule(uint64_t ResumeBit, bool ShouldLazyLoadMetadata = false);
  Error parseAttributeBlock();
  Error parseAttributeGroupBlock();
  Error parseTypeTable();
  Error parseTypeTableBody();
  Error parseOperandBundleTags();

  Expected<Value *> recordValue(SmallVectorImpl<uint64_t> &Record,
                                unsigned NameIndex, Triple &TT);
  Error parseValueSymbolTable(uint64_t Offset = 0);
  Error parseConstants();
  Error rememberAndSkipFunctionBodies();
  Error rememberAndSkipFunctionBody();
  /// Save the positions of the Metadata blocks and skip parsing the blocks.
  Error rememberAndSkipMetadata();
  Error typeCheckLoadStoreInst(Type *ValType, Type *PtrType);
  Error parseFunctionBody(Function *F);
  Error globalCleanup();
  Error resolveGlobalAndIndirectSymbolInits();
  Error parseMetadata(bool ModuleLevel = false);
  Error parseMetadataStrings(ArrayRef<uint64_t> Record, StringRef Blob,
                             unsigned &NextMetadataNo);
  Error parseMetadataKinds();
  Error parseMetadataKindRecord(SmallVectorImpl<uint64_t> &Record);
  Error parseGlobalObjectAttachment(GlobalObject &GO,
                                    ArrayRef<uint64_t> Record);
  Error parseMetadataAttachment(Function &F);
  Error parseUseLists();
  Error findFunctionInStream(
      Function *F,
      DenseMap<Function *, uint64_t>::iterator DeferredFunctionInfoIterator);
};

/// Class to manage reading and parsing function summary index bitcode
/// files/sections.
class ModuleSummaryIndexBitcodeReader : public BitcodeReaderBase {
  /// The module index built during parsing.
  ModuleSummaryIndex &TheIndex;

  /// Indicates whether we have encountered a global value summary section
  /// yet during parsing.
  bool SeenGlobalValSummary = false;

  /// Indicates whether we have already parsed the VST, used for error checking.
  bool SeenValueSymbolTable = false;

  /// Set to the offset of the VST recorded in the MODULE_CODE_VSTOFFSET record.
  /// Used to enable on-demand parsing of the VST.
  uint64_t VSTOffset = 0;

  // Map to save ValueId to GUID association that was recorded in the
  // ValueSymbolTable. It is used after the VST is parsed to convert
  // call graph edges read from the function summary from referencing
  // callees by their ValueId to using the GUID instead, which is how
  // they are recorded in the summary index being built.
  // We save a second GUID which is the same as the first one, but ignoring the
  // linkage, i.e. for value other than local linkage they are identical.
  DenseMap<unsigned, std::pair<GlobalValue::GUID, GlobalValue::GUID>>
      ValueIdToCallGraphGUIDMap;

  /// Map populated during module path string table parsing, from the
  /// module ID to a string reference owned by the index's module
  /// path string table, used to correlate with combined index
  /// summary records.
  DenseMap<uint64_t, StringRef> ModuleIdMap;

  /// Original source file name recorded in a bitcode record.
  std::string SourceFileName;

public:
  ModuleSummaryIndexBitcodeReader(
      BitstreamCursor Stream, ModuleSummaryIndex &TheIndex);

  Error parseModule(StringRef ModulePath);

private:
  Error parseValueSymbolTable(
      uint64_t Offset,
      DenseMap<unsigned, GlobalValue::LinkageTypes> &ValueIdToLinkageMap);
  Error parseEntireSummary(StringRef ModulePath);
  Error parseModuleStringTable();
  std::pair<GlobalValue::GUID, GlobalValue::GUID>

  getGUIDFromValueId(unsigned ValueId);
  std::pair<GlobalValue::GUID, CalleeInfo::HotnessType>
  readCallGraphEdge(const SmallVector<uint64_t, 64> &Record, unsigned int &I,
                    bool IsOldProfileFormat, bool HasProfile);
};

} // end anonymous namespace

std::error_code llvm::errorToErrorCodeAndEmitErrors(LLVMContext &Ctx,
                                                    Error Err) {
  if (Err) {
    std::error_code EC;
    handleAllErrors(std::move(Err), [&](ErrorInfoBase &EIB) {
      EC = EIB.convertToErrorCode();
      Ctx.emitError(EIB.message());
    });
    return EC;
  }
  return std::error_code();
}

BitcodeReader::BitcodeReader(BitstreamCursor Stream,
                             StringRef ProducerIdentification,
                             LLVMContext &Context)
    : BitcodeReaderBase(std::move(Stream)), Context(Context),
      ValueList(Context), MetadataList(Context) {
  this->ProducerIdentification = ProducerIdentification;
}

Error BitcodeReader::materializeForwardReferencedFunctions() {
  if (WillMaterializeAllForwardRefs)
    return Error::success();

  // Prevent recursion.
  WillMaterializeAllForwardRefs = true;

  while (!BasicBlockFwdRefQueue.empty()) {
    Function *F = BasicBlockFwdRefQueue.front();
    BasicBlockFwdRefQueue.pop_front();
    assert(F && "Expected valid function");
    if (!BasicBlockFwdRefs.count(F))
      // Already materialized.
      continue;

    // Check for a function that isn't materializable to prevent an infinite
    // loop.  When parsing a blockaddress stored in a global variable, there
    // isn't a trivial way to check if a function will have a body without a
    // linear search through FunctionsWithBodies, so just check it here.
    if (!F->isMaterializable())
      return error("Never resolved function from blockaddress");

    // Try to materialize F.
    if (Error Err = materialize(F))
      return Err;
  }
  assert(BasicBlockFwdRefs.empty() && "Function missing from queue");

  // Reset state.
  WillMaterializeAllForwardRefs = false;
  return Error::success();
}

//===----------------------------------------------------------------------===//
//  Helper functions to implement forward reference resolution, etc.
//===----------------------------------------------------------------------===//

static bool hasImplicitComdat(size_t Val) {
  switch (Val) {
  default:
    return false;
  case 1:  // Old WeakAnyLinkage
  case 4:  // Old LinkOnceAnyLinkage
  case 10: // Old WeakODRLinkage
  case 11: // Old LinkOnceODRLinkage
    return true;
  }
}

static GlobalValue::LinkageTypes getDecodedLinkage(unsigned Val) {
  switch (Val) {
  default: // Map unknown/new linkages to external
  case 0:
    return GlobalValue::ExternalLinkage;
  case 2:
    return GlobalValue::AppendingLinkage;
  case 3:
    return GlobalValue::InternalLinkage;
  case 5:
    return GlobalValue::ExternalLinkage; // Obsolete DLLImportLinkage
  case 6:
    return GlobalValue::ExternalLinkage; // Obsolete DLLExportLinkage
  case 7:
    return GlobalValue::ExternalWeakLinkage;
  case 8:
    return GlobalValue::CommonLinkage;
  case 9:
    return GlobalValue::PrivateLinkage;
  case 12:
    return GlobalValue::AvailableExternallyLinkage;
  case 13:
    return GlobalValue::PrivateLinkage; // Obsolete LinkerPrivateLinkage
  case 14:
    return GlobalValue::PrivateLinkage; // Obsolete LinkerPrivateWeakLinkage
  case 15:
    return GlobalValue::ExternalLinkage; // Obsolete LinkOnceODRAutoHideLinkage
  case 1: // Old value with implicit comdat.
  case 16:
    return GlobalValue::WeakAnyLinkage;
  case 10: // Old value with implicit comdat.
  case 17:
    return GlobalValue::WeakODRLinkage;
  case 4: // Old value with implicit comdat.
  case 18:
    return GlobalValue::LinkOnceAnyLinkage;
  case 11: // Old value with implicit comdat.
  case 19:
    return GlobalValue::LinkOnceODRLinkage;
  }
}

/// Decode the flags for GlobalValue in the summary.
static GlobalValueSummary::GVFlags getDecodedGVSummaryFlags(uint64_t RawFlags,
                                                            uint64_t Version) {
  // Summary were not emitted before LLVM 3.9, we don't need to upgrade Linkage
  // like getDecodedLinkage() above. Any future change to the linkage enum and
  // to getDecodedLinkage() will need to be taken into account here as above.
  auto Linkage = GlobalValue::LinkageTypes(RawFlags & 0xF); // 4 bits
  RawFlags = RawFlags >> 4;
  bool NoRename = RawFlags & 0x1;
  bool IsNotViableToInline = RawFlags & 0x2;
  bool HasInlineAsmMaybeReferencingInternal = RawFlags & 0x4;
  return GlobalValueSummary::GVFlags(Linkage, NoRename,
                                     HasInlineAsmMaybeReferencingInternal,
                                     IsNotViableToInline);
}

static GlobalValue::VisibilityTypes getDecodedVisibility(unsigned Val) {
  switch (Val) {
  default: // Map unknown visibilities to default.
  case 0: return GlobalValue::DefaultVisibility;
  case 1: return GlobalValue::HiddenVisibility;
  case 2: return GlobalValue::ProtectedVisibility;
  }
}

static GlobalValue::DLLStorageClassTypes
getDecodedDLLStorageClass(unsigned Val) {
  switch (Val) {
  default: // Map unknown values to default.
  case 0: return GlobalValue::DefaultStorageClass;
  case 1: return GlobalValue::DLLImportStorageClass;
  case 2: return GlobalValue::DLLExportStorageClass;
  }
}

static GlobalVariable::ThreadLocalMode getDecodedThreadLocalMode(unsigned Val) {
  switch (Val) {
    case 0: return GlobalVariable::NotThreadLocal;
    default: // Map unknown non-zero value to general dynamic.
    case 1: return GlobalVariable::GeneralDynamicTLSModel;
    case 2: return GlobalVariable::LocalDynamicTLSModel;
    case 3: return GlobalVariable::InitialExecTLSModel;
    case 4: return GlobalVariable::LocalExecTLSModel;
  }
}

static GlobalVariable::UnnamedAddr getDecodedUnnamedAddrType(unsigned Val) {
  switch (Val) {
    default: // Map unknown to UnnamedAddr::None.
    case 0: return GlobalVariable::UnnamedAddr::None;
    case 1: return GlobalVariable::UnnamedAddr::Global;
    case 2: return GlobalVariable::UnnamedAddr::Local;
  }
}

static int getDecodedCastOpcode(unsigned Val) {
  switch (Val) {
  default: return -1;
  case bitc::CAST_TRUNC   : return Instruction::Trunc;
  case bitc::CAST_ZEXT    : return Instruction::ZExt;
  case bitc::CAST_SEXT    : return Instruction::SExt;
  case bitc::CAST_FPTOUI  : return Instruction::FPToUI;
  case bitc::CAST_FPTOSI  : return Instruction::FPToSI;
  case bitc::CAST_UITOFP  : return Instruction::UIToFP;
  case bitc::CAST_SITOFP  : return Instruction::SIToFP;
  case bitc::CAST_FPTRUNC : return Instruction::FPTrunc;
  case bitc::CAST_FPEXT   : return Instruction::FPExt;
  case bitc::CAST_PTRTOINT: return Instruction::PtrToInt;
  case bitc::CAST_INTTOPTR: return Instruction::IntToPtr;
  case bitc::CAST_BITCAST : return Instruction::BitCast;
  case bitc::CAST_ADDRSPACECAST: return Instruction::AddrSpaceCast;
  }
}

static int getDecodedBinaryOpcode(unsigned Val, Type *Ty) {
  bool IsFP = Ty->isFPOrFPVectorTy();
  // BinOps are only valid for int/fp or vector of int/fp types
  if (!IsFP && !Ty->isIntOrIntVectorTy())
    return -1;

  switch (Val) {
  default:
    return -1;
  case bitc::BINOP_ADD:
    return IsFP ? Instruction::FAdd : Instruction::Add;
  case bitc::BINOP_SUB:
    return IsFP ? Instruction::FSub : Instruction::Sub;
  case bitc::BINOP_MUL:
    return IsFP ? Instruction::FMul : Instruction::Mul;
  case bitc::BINOP_UDIV:
    return IsFP ? -1 : Instruction::UDiv;
  case bitc::BINOP_SDIV:
    return IsFP ? Instruction::FDiv : Instruction::SDiv;
  case bitc::BINOP_UREM:
    return IsFP ? -1 : Instruction::URem;
  case bitc::BINOP_SREM:
    return IsFP ? Instruction::FRem : Instruction::SRem;
  case bitc::BINOP_SHL:
    return IsFP ? -1 : Instruction::Shl;
  case bitc::BINOP_LSHR:
    return IsFP ? -1 : Instruction::LShr;
  case bitc::BINOP_ASHR:
    return IsFP ? -1 : Instruction::AShr;
  case bitc::BINOP_AND:
    return IsFP ? -1 : Instruction::And;
  case bitc::BINOP_OR:
    return IsFP ? -1 : Instruction::Or;
  case bitc::BINOP_XOR:
    return IsFP ? -1 : Instruction::Xor;
  }
}

static AtomicRMWInst::BinOp getDecodedRMWOperation(unsigned Val) {
  switch (Val) {
  default: return AtomicRMWInst::BAD_BINOP;
  case bitc::RMW_XCHG: return AtomicRMWInst::Xchg;
  case bitc::RMW_ADD: return AtomicRMWInst::Add;
  case bitc::RMW_SUB: return AtomicRMWInst::Sub;
  case bitc::RMW_AND: return AtomicRMWInst::And;
  case bitc::RMW_NAND: return AtomicRMWInst::Nand;
  case bitc::RMW_OR: return AtomicRMWInst::Or;
  case bitc::RMW_XOR: return AtomicRMWInst::Xor;
  case bitc::RMW_MAX: return AtomicRMWInst::Max;
  case bitc::RMW_MIN: return AtomicRMWInst::Min;
  case bitc::RMW_UMAX: return AtomicRMWInst::UMax;
  case bitc::RMW_UMIN: return AtomicRMWInst::UMin;
  }
}

static AtomicOrdering getDecodedOrdering(unsigned Val) {
  switch (Val) {
  case bitc::ORDERING_NOTATOMIC: return AtomicOrdering::NotAtomic;
  case bitc::ORDERING_UNORDERED: return AtomicOrdering::Unordered;
  case bitc::ORDERING_MONOTONIC: return AtomicOrdering::Monotonic;
  case bitc::ORDERING_ACQUIRE: return AtomicOrdering::Acquire;
  case bitc::ORDERING_RELEASE: return AtomicOrdering::Release;
  case bitc::ORDERING_ACQREL: return AtomicOrdering::AcquireRelease;
  default: // Map unknown orderings to sequentially-consistent.
  case bitc::ORDERING_SEQCST: return AtomicOrdering::SequentiallyConsistent;
  }
}

static SynchronizationScope getDecodedSynchScope(unsigned Val) {
  if (Val >= bitc::SYNCHSCOPE_FIRSTTARGETSPECIFIC) {
    assert(Val == uint8_t(Val) && "expected 8-bit integer (too large)");
    return SynchronizationScope(SynchronizationScopeFirstTargetSpecific +
        (Val - bitc::SYNCHSCOPE_FIRSTTARGETSPECIFIC));
  }

  switch (Val) {
  default: llvm_unreachable("Invalid syncscope");
  case bitc::SYNCHSCOPE_SINGLETHREAD: return SingleThread;
  case bitc::SYNCHSCOPE_CROSSTHREAD: return CrossThread;
  }
}

static Comdat::SelectionKind getDecodedComdatSelectionKind(unsigned Val) {
  switch (Val) {
  default: // Map unknown selection kinds to any.
  case bitc::COMDAT_SELECTION_KIND_ANY:
    return Comdat::Any;
  case bitc::COMDAT_SELECTION_KIND_EXACT_MATCH:
    return Comdat::ExactMatch;
  case bitc::COMDAT_SELECTION_KIND_LARGEST:
    return Comdat::Largest;
  case bitc::COMDAT_SELECTION_KIND_NO_DUPLICATES:
    return Comdat::NoDuplicates;
  case bitc::COMDAT_SELECTION_KIND_SAME_SIZE:
    return Comdat::SameSize;
  }
}

static FastMathFlags getDecodedFastMathFlags(unsigned Val) {
  FastMathFlags FMF;
  if (0 != (Val & FastMathFlags::UnsafeAlgebra))
    FMF.setUnsafeAlgebra();
  if (0 != (Val & FastMathFlags::NoNaNs))
    FMF.setNoNaNs();
  if (0 != (Val & FastMathFlags::NoInfs))
    FMF.setNoInfs();
  if (0 != (Val & FastMathFlags::NoSignedZeros))
    FMF.setNoSignedZeros();
  if (0 != (Val & FastMathFlags::AllowReciprocal))
    FMF.setAllowReciprocal();
  return FMF;
}

static void upgradeDLLImportExportLinkage(GlobalValue *GV, unsigned Val) {
  switch (Val) {
  case 5: GV->setDLLStorageClass(GlobalValue::DLLImportStorageClass); break;
  case 6: GV->setDLLStorageClass(GlobalValue::DLLExportStorageClass); break;
  }
}

namespace llvm {
namespace {

/// \brief A class for maintaining the slot number definition
/// as a placeholder for the actual definition for forward constants defs.
class ConstantPlaceHolder : public ConstantExpr {
  void operator=(const ConstantPlaceHolder &) = delete;

public:
  // allocate space for exactly one operand
  void *operator new(size_t s) { return User::operator new(s, 1); }
  explicit ConstantPlaceHolder(Type *Ty, LLVMContext &Context)
      : ConstantExpr(Ty, Instruction::UserOp1, &Op<0>(), 1) {
    Op<0>() = UndefValue::get(Type::getInt32Ty(Context));
  }

  /// \brief Methods to support type inquiry through isa, cast, and dyn_cast.
  static bool classof(const Value *V) {
    return isa<ConstantExpr>(V) &&
           cast<ConstantExpr>(V)->getOpcode() == Instruction::UserOp1;
  }

  /// Provide fast operand accessors
  DECLARE_TRANSPARENT_OPERAND_ACCESSORS(Value);
};

} // end anonymous namespace

// FIXME: can we inherit this from ConstantExpr?
template <>
struct OperandTraits<ConstantPlaceHolder> :
  public FixedNumOperandTraits<ConstantPlaceHolder, 1> {
};
DEFINE_TRANSPARENT_OPERAND_ACCESSORS(ConstantPlaceHolder, Value)

} // end namespace llvm

void BitcodeReaderValueList::assignValue(Value *V, unsigned Idx) {
  if (Idx == size()) {
    push_back(V);
    return;
  }

  if (Idx >= size())
    resize(Idx+1);

  WeakVH &OldV = ValuePtrs[Idx];
  if (!OldV) {
    OldV = V;
    return;
  }

  // Handle constants and non-constants (e.g. instrs) differently for
  // efficiency.
  if (Constant *PHC = dyn_cast<Constant>(&*OldV)) {
    ResolveConstants.push_back(std::make_pair(PHC, Idx));
    OldV = V;
  } else {
    // If there was a forward reference to this value, replace it.
    Value *PrevVal = OldV;
    OldV->replaceAllUsesWith(V);
    delete PrevVal;
  }
}

Constant *BitcodeReaderValueList::getConstantFwdRef(unsigned Idx,
                                                    Type *Ty) {
  if (Idx >= size())
    resize(Idx + 1);

  if (Value *V = ValuePtrs[Idx]) {
    if (Ty != V->getType())
      report_fatal_error("Type mismatch in constant table!");
    return cast<Constant>(V);
  }

  // Create and return a placeholder, which will later be RAUW'd.
  Constant *C = new ConstantPlaceHolder(Ty, Context);
  ValuePtrs[Idx] = C;
  return C;
}

Value *BitcodeReaderValueList::getValueFwdRef(unsigned Idx, Type *Ty) {
  // Bail out for a clearly invalid value. This would make us call resize(0)
  if (Idx == std::numeric_limits<unsigned>::max())
    return nullptr;

  if (Idx >= size())
    resize(Idx + 1);

  if (Value *V = ValuePtrs[Idx]) {
    // If the types don't match, it's invalid.
    if (Ty && Ty != V->getType())
      return nullptr;
    return V;
  }

  // No type specified, must be invalid reference.
  if (!Ty) return nullptr;

  // Create and return a placeholder, which will later be RAUW'd.
  Value *V = new Argument(Ty);
  ValuePtrs[Idx] = V;
  return V;
}

/// Once all constants are read, this method bulk resolves any forward
/// references.  The idea behind this is that we sometimes get constants (such
/// as large arrays) which reference *many* forward ref constants.  Replacing
/// each of these causes a lot of thrashing when building/reuniquing the
/// constant.  Instead of doing this, we look at all the uses and rewrite all
/// the place holders at once for any constant that uses a placeholder.
void BitcodeReaderValueList::resolveConstantForwardRefs() {
  // Sort the values by-pointer so that they are efficient to look up with a
  // binary search.
  std::sort(ResolveConstants.begin(), ResolveConstants.end());

  SmallVector<Constant*, 64> NewOps;

  while (!ResolveConstants.empty()) {
    Value *RealVal = operator[](ResolveConstants.back().second);
    Constant *Placeholder = ResolveConstants.back().first;
    ResolveConstants.pop_back();

    // Loop over all users of the placeholder, updating them to reference the
    // new value.  If they reference more than one placeholder, update them all
    // at once.
    while (!Placeholder->use_empty()) {
      auto UI = Placeholder->user_begin();
      User *U = *UI;

      // If the using object isn't uniqued, just update the operands.  This
      // handles instructions and initializers for global variables.
      if (!isa<Constant>(U) || isa<GlobalValue>(U)) {
        UI.getUse().set(RealVal);
        continue;
      }

      // Otherwise, we have a constant that uses the placeholder.  Replace that
      // constant with a new constant that has *all* placeholder uses updated.
      Constant *UserC = cast<Constant>(U);
      for (User::op_iterator I = UserC->op_begin(), E = UserC->op_end();
           I != E; ++I) {
        Value *NewOp;
        if (!isa<ConstantPlaceHolder>(*I)) {
          // Not a placeholder reference.
          NewOp = *I;
        } else if (*I == Placeholder) {
          // Common case is that it just references this one placeholder.
          NewOp = RealVal;
        } else {
          // Otherwise, look up the placeholder in ResolveConstants.
          ResolveConstantsTy::iterator It =
            std::lower_bound(ResolveConstants.begin(), ResolveConstants.end(),
                             std::pair<Constant*, unsigned>(cast<Constant>(*I),
                                                            0));
          assert(It != ResolveConstants.end() && It->first == *I);
          NewOp = operator[](It->second);
        }

        NewOps.push_back(cast<Constant>(NewOp));
      }

      // Make the new constant.
      Constant *NewC;
      if (ConstantArray *UserCA = dyn_cast<ConstantArray>(UserC)) {
        NewC = ConstantArray::get(UserCA->getType(), NewOps);
      } else if (ConstantStruct *UserCS = dyn_cast<ConstantStruct>(UserC)) {
        NewC = ConstantStruct::get(UserCS->getType(), NewOps);
      } else if (isa<ConstantVector>(UserC)) {
        NewC = ConstantVector::get(NewOps);
      } else {
        assert(isa<ConstantExpr>(UserC) && "Must be a ConstantExpr.");
        NewC = cast<ConstantExpr>(UserC)->getWithOperands(NewOps);
      }

      UserC->replaceAllUsesWith(NewC);
      UserC->destroyConstant();
      NewOps.clear();
    }

    // Update all ValueHandles, they should be the only users at this point.
    Placeholder->replaceAllUsesWith(RealVal);
    delete Placeholder;
  }
}

void BitcodeReaderMetadataList::assignValue(Metadata *MD, unsigned Idx) {
  if (Idx == size()) {
    push_back(MD);
    return;
  }

  if (Idx >= size())
    resize(Idx+1);

  TrackingMDRef &OldMD = MetadataPtrs[Idx];
  if (!OldMD) {
    OldMD.reset(MD);
    return;
  }

  // If there was a forward reference to this value, replace it.
  TempMDTuple PrevMD(cast<MDTuple>(OldMD.get()));
  PrevMD->replaceAllUsesWith(MD);
  --NumFwdRefs;
}

Metadata *BitcodeReaderMetadataList::getMetadataFwdRef(unsigned Idx) {
  if (Idx >= size())
    resize(Idx + 1);

  if (Metadata *MD = MetadataPtrs[Idx])
    return MD;

  // Track forward refs to be resolved later.
  if (AnyFwdRefs) {
    MinFwdRef = std::min(MinFwdRef, Idx);
    MaxFwdRef = std::max(MaxFwdRef, Idx);
  } else {
    AnyFwdRefs = true;
    MinFwdRef = MaxFwdRef = Idx;
  }
  ++NumFwdRefs;

  // Create and return a placeholder, which will later be RAUW'd.
  Metadata *MD = MDNode::getTemporary(Context, None).release();
  MetadataPtrs[Idx].reset(MD);
  return MD;
}

Metadata *BitcodeReaderMetadataList::getMetadataIfResolved(unsigned Idx) {
  Metadata *MD = lookup(Idx);
  if (auto *N = dyn_cast_or_null<MDNode>(MD))
    if (!N->isResolved())
      return nullptr;
  return MD;
}

MDNode *BitcodeReaderMetadataList::getMDNodeFwdRefOrNull(unsigned Idx) {
  return dyn_cast_or_null<MDNode>(getMetadataFwdRef(Idx));
}

void BitcodeReaderMetadataList::tryToResolveCycles() {
  if (NumFwdRefs)
    // Still forward references... can't resolve cycles.
    return;

  bool DidReplaceTypeRefs = false;

  // Give up on finding a full definition for any forward decls that remain.
  for (const auto &Ref : OldTypeRefs.FwdDecls)
    OldTypeRefs.Final.insert(Ref);
  OldTypeRefs.FwdDecls.clear();

  // Upgrade from old type ref arrays.  In strange cases, this could add to
  // OldTypeRefs.Unknown.
  for (const auto &Array : OldTypeRefs.Arrays) {
    DidReplaceTypeRefs = true;
    Array.second->replaceAllUsesWith(resolveTypeRefArray(Array.first.get()));
  }
  OldTypeRefs.Arrays.clear();

  // Replace old string-based type refs with the resolved node, if possible.
  // If we haven't seen the node, leave it to the verifier to complain about
  // the invalid string reference.
  for (const auto &Ref : OldTypeRefs.Unknown) {
    DidReplaceTypeRefs = true;
    if (DICompositeType *CT = OldTypeRefs.Final.lookup(Ref.first))
      Ref.second->replaceAllUsesWith(CT);
    else
      Ref.second->replaceAllUsesWith(Ref.first);
  }
  OldTypeRefs.Unknown.clear();

  // Make sure all the upgraded types are resolved.
  if (DidReplaceTypeRefs) {
    AnyFwdRefs = true;
    MinFwdRef = 0;
    MaxFwdRef = MetadataPtrs.size() - 1;
  }

  if (!AnyFwdRefs)
    // Nothing to do.
    return;

  // Resolve any cycles.
  for (unsigned I = MinFwdRef, E = MaxFwdRef + 1; I != E; ++I) {
    auto &MD = MetadataPtrs[I];
    auto *N = dyn_cast_or_null<MDNode>(MD);
    if (!N)
      continue;

    assert(!N->isTemporary() && "Unexpected forward reference");
    N->resolveCycles();
  }

  // Make sure we return early again until there's another forward ref.
  AnyFwdRefs = false;
}

void BitcodeReaderMetadataList::addTypeRef(MDString &UUID,
                                           DICompositeType &CT) {
  assert(CT.getRawIdentifier() == &UUID && "Mismatched UUID");
  if (CT.isForwardDecl())
    OldTypeRefs.FwdDecls.insert(std::make_pair(&UUID, &CT));
  else
    OldTypeRefs.Final.insert(std::make_pair(&UUID, &CT));
}

Metadata *BitcodeReaderMetadataList::upgradeTypeRef(Metadata *MaybeUUID) {
  auto *UUID = dyn_cast_or_null<MDString>(MaybeUUID);
  if (LLVM_LIKELY(!UUID))
    return MaybeUUID;

  if (auto *CT = OldTypeRefs.Final.lookup(UUID))
    return CT;

  auto &Ref = OldTypeRefs.Unknown[UUID];
  if (!Ref)
    Ref = MDNode::getTemporary(Context, None);
  return Ref.get();
}

Metadata *BitcodeReaderMetadataList::upgradeTypeRefArray(Metadata *MaybeTuple) {
  auto *Tuple = dyn_cast_or_null<MDTuple>(MaybeTuple);
  if (!Tuple || Tuple->isDistinct())
    return MaybeTuple;

  // Look through the array immediately if possible.
  if (!Tuple->isTemporary())
    return resolveTypeRefArray(Tuple);

  // Create and return a placeholder to use for now.  Eventually
  // resolveTypeRefArrays() will be resolve this forward reference.
  OldTypeRefs.Arrays.emplace_back(
      std::piecewise_construct, std::forward_as_tuple(Tuple),
      std::forward_as_tuple(MDTuple::getTemporary(Context, None)));
  return OldTypeRefs.Arrays.back().second.get();
}

Metadata *BitcodeReaderMetadataList::resolveTypeRefArray(Metadata *MaybeTuple) {
  auto *Tuple = dyn_cast_or_null<MDTuple>(MaybeTuple);
  if (!Tuple || Tuple->isDistinct())
    return MaybeTuple;

  // Look through the DITypeRefArray, upgrading each DITypeRef.
  SmallVector<Metadata *, 32> Ops;
  Ops.reserve(Tuple->getNumOperands());
  for (Metadata *MD : Tuple->operands())
    Ops.push_back(upgradeTypeRef(MD));

  return MDTuple::get(Context, Ops);
}

Type *BitcodeReader::getTypeByID(unsigned ID) {
  // The type table size is always specified correctly.
  if (ID >= TypeList.size())
    return nullptr;

  if (Type *Ty = TypeList[ID])
    return Ty;

  // If we have a forward reference, the only possible case is when it is to a
  // named struct.  Just create a placeholder for now.
  return TypeList[ID] = createIdentifiedStructType(Context);
}

StructType *BitcodeReader::createIdentifiedStructType(LLVMContext &Context,
                                                      StringRef Name) {
  auto *Ret = StructType::create(Context, Name);
  IdentifiedStructTypes.push_back(Ret);
  return Ret;
}

StructType *BitcodeReader::createIdentifiedStructType(LLVMContext &Context) {
  auto *Ret = StructType::create(Context);
  IdentifiedStructTypes.push_back(Ret);
  return Ret;
}

//===----------------------------------------------------------------------===//
//  Functions for parsing blocks from the bitcode file
//===----------------------------------------------------------------------===//

static uint64_t getRawAttributeMask(Attribute::AttrKind Val) {
  switch (Val) {
  case Attribute::EndAttrKinds:
    llvm_unreachable("Synthetic enumerators which should never get here");

  case Attribute::None:            return 0;
  case Attribute::ZExt:            return 1 << 0;
  case Attribute::SExt:            return 1 << 1;
  case Attribute::NoReturn:        return 1 << 2;
  case Attribute::InReg:           return 1 << 3;
  case Attribute::StructRet:       return 1 << 4;
  case Attribute::NoUnwind:        return 1 << 5;
  case Attribute::NoAlias:         return 1 << 6;
  case Attribute::ByVal:           return 1 << 7;
  case Attribute::Nest:            return 1 << 8;
  case Attribute::ReadNone:        return 1 << 9;
  case Attribute::ReadOnly:        return 1 << 10;
  case Attribute::NoInline:        return 1 << 11;
  case Attribute::AlwaysInline:    return 1 << 12;
  case Attribute::OptimizeForSize: return 1 << 13;
  case Attribute::StackProtect:    return 1 << 14;
  case Attribute::StackProtectReq: return 1 << 15;
  case Attribute::Alignment:       return 31 << 16;
  case Attribute::NoCapture:       return 1 << 21;
  case Attribute::NoRedZone:       return 1 << 22;
  case Attribute::NoImplicitFloat: return 1 << 23;
  case Attribute::Naked:           return 1 << 24;
  case Attribute::InlineHint:      return 1 << 25;
  case Attribute::StackAlignment:  return 7 << 26;
  case Attribute::ReturnsTwice:    return 1 << 29;
  case Attribute::UWTable:         return 1 << 30;
  case Attribute::NonLazyBind:     return 1U << 31;
  case Attribute::SanitizeAddress: return 1ULL << 32;
  case Attribute::MinSize:         return 1ULL << 33;
  case Attribute::NoDuplicate:     return 1ULL << 34;
  case Attribute::StackProtectStrong: return 1ULL << 35;
  case Attribute::SanitizeThread:  return 1ULL << 36;
  case Attribute::SanitizeMemory:  return 1ULL << 37;
  case Attribute::NoBuiltin:       return 1ULL << 38;
  case Attribute::Returned:        return 1ULL << 39;
  case Attribute::Cold:            return 1ULL << 40;
  case Attribute::Builtin:         return 1ULL << 41;
  case Attribute::OptimizeNone:    return 1ULL << 42;
  case Attribute::InAlloca:        return 1ULL << 43;
  case Attribute::NonNull:         return 1ULL << 44;
  case Attribute::JumpTable:       return 1ULL << 45;
  case Attribute::Convergent:      return 1ULL << 46;
  case Attribute::SafeStack:       return 1ULL << 47;
  case Attribute::NoRecurse:       return 1ULL << 48;
  case Attribute::InaccessibleMemOnly:         return 1ULL << 49;
  case Attribute::InaccessibleMemOrArgMemOnly: return 1ULL << 50;
  case Attribute::SwiftSelf:       return 1ULL << 51;
  case Attribute::SwiftError:      return 1ULL << 52;
  case Attribute::WriteOnly:       return 1ULL << 53;
  case Attribute::Dereferenceable:
    llvm_unreachable("dereferenceable attribute not supported in raw format");
    break;
  case Attribute::DereferenceableOrNull:
    llvm_unreachable("dereferenceable_or_null attribute not supported in raw "
                     "format");
    break;
  case Attribute::ArgMemOnly:
    llvm_unreachable("argmemonly attribute not supported in raw format");
    break;
  case Attribute::AllocSize:
    llvm_unreachable("allocsize not supported in raw format");
    break;
  }
  llvm_unreachable("Unsupported attribute type");
}

static void addRawAttributeValue(AttrBuilder &B, uint64_t Val) {
  if (!Val) return;

  for (Attribute::AttrKind I = Attribute::None; I != Attribute::EndAttrKinds;
       I = Attribute::AttrKind(I + 1)) {
    if (I == Attribute::Dereferenceable ||
        I == Attribute::DereferenceableOrNull ||
        I == Attribute::ArgMemOnly ||
        I == Attribute::AllocSize)
      continue;
    if (uint64_t A = (Val & getRawAttributeMask(I))) {
      if (I == Attribute::Alignment)
        B.addAlignmentAttr(1ULL << ((A >> 16) - 1));
      else if (I == Attribute::StackAlignment)
        B.addStackAlignmentAttr(1ULL << ((A >> 26)-1));
      else
        B.addAttribute(I);
    }
  }
}

/// \brief This fills an AttrBuilder object with the LLVM attributes that have
/// been decoded from the given integer. This function must stay in sync with
/// 'encodeLLVMAttributesForBitcode'.
static void decodeLLVMAttributesForBitcode(AttrBuilder &B,
                                           uint64_t EncodedAttrs) {
  // FIXME: Remove in 4.0.

  // The alignment is stored as a 16-bit raw value from bits 31--16.  We shift
  // the bits above 31 down by 11 bits.
  unsigned Alignment = (EncodedAttrs & (0xffffULL << 16)) >> 16;
  assert((!Alignment || isPowerOf2_32(Alignment)) &&
         "Alignment must be a power of two.");

  if (Alignment)
    B.addAlignmentAttr(Alignment);
  addRawAttributeValue(B, ((EncodedAttrs & (0xfffffULL << 32)) >> 11) |
                          (EncodedAttrs & 0xffff));
}

Error BitcodeReader::parseAttributeBlock() {
  if (Stream.EnterSubBlock(bitc::PARAMATTR_BLOCK_ID))
    return error("Invalid record");

  if (!MAttributes.empty())
    return error("Invalid multiple blocks");

  SmallVector<uint64_t, 64> Record;

  SmallVector<AttributeSet, 8> Attrs;

  // Read all the records.
  while (true) {
    BitstreamEntry Entry = Stream.advanceSkippingSubblocks();

    switch (Entry.Kind) {
    case BitstreamEntry::SubBlock: // Handled for us already.
    case BitstreamEntry::Error:
      return error("Malformed block");
    case BitstreamEntry::EndBlock:
      return Error::success();
    case BitstreamEntry::Record:
      // The interesting case.
      break;
    }

    // Read a record.
    Record.clear();
    switch (Stream.readRecord(Entry.ID, Record)) {
    default:  // Default behavior: ignore.
      break;
    case bitc::PARAMATTR_CODE_ENTRY_OLD: { // ENTRY: [paramidx0, attr0, ...]
      // FIXME: Remove in 4.0.
      if (Record.size() & 1)
        return error("Invalid record");

      for (unsigned i = 0, e = Record.size(); i != e; i += 2) {
        AttrBuilder B;
        decodeLLVMAttributesForBitcode(B, Record[i+1]);
        Attrs.push_back(AttributeSet::get(Context, Record[i], B));
      }

      MAttributes.push_back(AttributeSet::get(Context, Attrs));
      Attrs.clear();
      break;
    }
    case bitc::PARAMATTR_CODE_ENTRY: { // ENTRY: [attrgrp0, attrgrp1, ...]
      for (unsigned i = 0, e = Record.size(); i != e; ++i)
        Attrs.push_back(MAttributeGroups[Record[i]]);

      MAttributes.push_back(AttributeSet::get(Context, Attrs));
      Attrs.clear();
      break;
    }
    }
  }
}

// Returns Attribute::None on unrecognized codes.
static Attribute::AttrKind getAttrFromCode(uint64_t Code) {
  switch (Code) {
  default:
    return Attribute::None;
  case bitc::ATTR_KIND_ALIGNMENT:
    return Attribute::Alignment;
  case bitc::ATTR_KIND_ALWAYS_INLINE:
    return Attribute::AlwaysInline;
  case bitc::ATTR_KIND_ARGMEMONLY:
    return Attribute::ArgMemOnly;
  case bitc::ATTR_KIND_BUILTIN:
    return Attribute::Builtin;
  case bitc::ATTR_KIND_BY_VAL:
    return Attribute::ByVal;
  case bitc::ATTR_KIND_IN_ALLOCA:
    return Attribute::InAlloca;
  case bitc::ATTR_KIND_COLD:
    return Attribute::Cold;
  case bitc::ATTR_KIND_CONVERGENT:
    return Attribute::Convergent;
  case bitc::ATTR_KIND_INACCESSIBLEMEM_ONLY:
    return Attribute::InaccessibleMemOnly;
  case bitc::ATTR_KIND_INACCESSIBLEMEM_OR_ARGMEMONLY:
    return Attribute::InaccessibleMemOrArgMemOnly;
  case bitc::ATTR_KIND_INLINE_HINT:
    return Attribute::InlineHint;
  case bitc::ATTR_KIND_IN_REG:
    return Attribute::InReg;
  case bitc::ATTR_KIND_JUMP_TABLE:
    return Attribute::JumpTable;
  case bitc::ATTR_KIND_MIN_SIZE:
    return Attribute::MinSize;
  case bitc::ATTR_KIND_NAKED:
    return Attribute::Naked;
  case bitc::ATTR_KIND_NEST:
    return Attribute::Nest;
  case bitc::ATTR_KIND_NO_ALIAS:
    return Attribute::NoAlias;
  case bitc::ATTR_KIND_NO_BUILTIN:
    return Attribute::NoBuiltin;
  case bitc::ATTR_KIND_NO_CAPTURE:
    return Attribute::NoCapture;
  case bitc::ATTR_KIND_NO_DUPLICATE:
    return Attribute::NoDuplicate;
  case bitc::ATTR_KIND_NO_IMPLICIT_FLOAT:
    return Attribute::NoImplicitFloat;
  case bitc::ATTR_KIND_NO_INLINE:
    return Attribute::NoInline;
  case bitc::ATTR_KIND_NO_RECURSE:
    return Attribute::NoRecurse;
  case bitc::ATTR_KIND_NON_LAZY_BIND:
    return Attribute::NonLazyBind;
  case bitc::ATTR_KIND_NON_NULL:
    return Attribute::NonNull;
  case bitc::ATTR_KIND_DEREFERENCEABLE:
    return Attribute::Dereferenceable;
  case bitc::ATTR_KIND_DEREFERENCEABLE_OR_NULL:
    return Attribute::DereferenceableOrNull;
  case bitc::ATTR_KIND_ALLOC_SIZE:
    return Attribute::AllocSize;
  case bitc::ATTR_KIND_NO_RED_ZONE:
    return Attribute::NoRedZone;
  case bitc::ATTR_KIND_NO_RETURN:
    return Attribute::NoReturn;
  case bitc::ATTR_KIND_NO_UNWIND:
    return Attribute::NoUnwind;
  case bitc::ATTR_KIND_OPTIMIZE_FOR_SIZE:
    return Attribute::OptimizeForSize;
  case bitc::ATTR_KIND_OPTIMIZE_NONE:
    return Attribute::OptimizeNone;
  case bitc::ATTR_KIND_READ_NONE:
    return Attribute::ReadNone;
  case bitc::ATTR_KIND_READ_ONLY:
    return Attribute::ReadOnly;
  case bitc::ATTR_KIND_RETURNED:
    return Attribute::Returned;
  case bitc::ATTR_KIND_RETURNS_TWICE:
    return Attribute::ReturnsTwice;
  case bitc::ATTR_KIND_S_EXT:
    return Attribute::SExt;
  case bitc::ATTR_KIND_STACK_ALIGNMENT:
    return Attribute::StackAlignment;
  case bitc::ATTR_KIND_STACK_PROTECT:
    return Attribute::StackProtect;
  case bitc::ATTR_KIND_STACK_PROTECT_REQ:
    return Attribute::StackProtectReq;
  case bitc::ATTR_KIND_STACK_PROTECT_STRONG:
    return Attribute::StackProtectStrong;
  case bitc::ATTR_KIND_SAFESTACK:
    return Attribute::SafeStack;
  case bitc::ATTR_KIND_STRUCT_RET:
    return Attribute::StructRet;
  case bitc::ATTR_KIND_SANITIZE_ADDRESS:
    return Attribute::SanitizeAddress;
  case bitc::ATTR_KIND_SANITIZE_THREAD:
    return Attribute::SanitizeThread;
  case bitc::ATTR_KIND_SANITIZE_MEMORY:
    return Attribute::SanitizeMemory;
  case bitc::ATTR_KIND_SWIFT_ERROR:
    return Attribute::SwiftError;
  case bitc::ATTR_KIND_SWIFT_SELF:
    return Attribute::SwiftSelf;
  case bitc::ATTR_KIND_UW_TABLE:
    return Attribute::UWTable;
  case bitc::ATTR_KIND_WRITEONLY:
    return Attribute::WriteOnly;
  case bitc::ATTR_KIND_Z_EXT:
    return Attribute::ZExt;
  }
}

Error BitcodeReader::parseAlignmentValue(uint64_t Exponent,
                                         unsigned &Alignment) {
  // Note: Alignment in bitcode files is incremented by 1, so that zero
  // can be used for default alignment.
  if (Exponent > Value::MaxAlignmentExponent + 1)
    return error("Invalid alignment value");
  Alignment = (1 << static_cast<unsigned>(Exponent)) >> 1;
  return Error::success();
}

Error BitcodeReader::parseAttrKind(uint64_t Code, Attribute::AttrKind *Kind) {
  *Kind = getAttrFromCode(Code);
  if (*Kind == Attribute::None)
    return error("Unknown attribute kind (" + Twine(Code) + ")");
  return Error::success();
}

Error BitcodeReader::parseAttributeGroupBlock() {
  if (Stream.EnterSubBlock(bitc::PARAMATTR_GROUP_BLOCK_ID))
    return error("Invalid record");

  if (!MAttributeGroups.empty())
    return error("Invalid multiple blocks");

  SmallVector<uint64_t, 64> Record;

  // Read all the records.
  while (true) {
    BitstreamEntry Entry = Stream.advanceSkippingSubblocks();

    switch (Entry.Kind) {
    case BitstreamEntry::SubBlock: // Handled for us already.
    case BitstreamEntry::Error:
      return error("Malformed block");
    case BitstreamEntry::EndBlock:
      return Error::success();
    case BitstreamEntry::Record:
      // The interesting case.
      break;
    }

    // Read a record.
    Record.clear();
    switch (Stream.readRecord(Entry.ID, Record)) {
    default:  // Default behavior: ignore.
      break;
    case bitc::PARAMATTR_GRP_CODE_ENTRY: { // ENTRY: [grpid, idx, a0, a1, ...]
      if (Record.size() < 3)
        return error("Invalid record");

      uint64_t GrpID = Record[0];
      uint64_t Idx = Record[1]; // Index of the object this attribute refers to.

      AttrBuilder B;
      for (unsigned i = 2, e = Record.size(); i != e; ++i) {
        if (Record[i] == 0) {        // Enum attribute
          Attribute::AttrKind Kind;
          if (Error Err = parseAttrKind(Record[++i], &Kind))
            return Err;

          B.addAttribute(Kind);
        } else if (Record[i] == 1) { // Integer attribute
          Attribute::AttrKind Kind;
          if (Error Err = parseAttrKind(Record[++i], &Kind))
            return Err;
          if (Kind == Attribute::Alignment)
            B.addAlignmentAttr(Record[++i]);
          else if (Kind == Attribute::StackAlignment)
            B.addStackAlignmentAttr(Record[++i]);
          else if (Kind == Attribute::Dereferenceable)
            B.addDereferenceableAttr(Record[++i]);
          else if (Kind == Attribute::DereferenceableOrNull)
            B.addDereferenceableOrNullAttr(Record[++i]);
          else if (Kind == Attribute::AllocSize)
            B.addAllocSizeAttrFromRawRepr(Record[++i]);
        } else {                     // String attribute
          assert((Record[i] == 3 || Record[i] == 4) &&
                 "Invalid attribute group entry");
          bool HasValue = (Record[i++] == 4);
          SmallString<64> KindStr;
          SmallString<64> ValStr;

          while (Record[i] != 0 && i != e)
            KindStr += Record[i++];
          assert(Record[i] == 0 && "Kind string not null terminated");

          if (HasValue) {
            // Has a value associated with it.
            ++i; // Skip the '0' that terminates the "kind" string.
            while (Record[i] != 0 && i != e)
              ValStr += Record[i++];
            assert(Record[i] == 0 && "Value string not null terminated");
          }

          B.addAttribute(KindStr.str(), ValStr.str());
        }
      }

      MAttributeGroups[GrpID] = AttributeSet::get(Context, Idx, B);
      break;
    }
    }
  }
}

Error BitcodeReader::parseTypeTable() {
  if (Stream.EnterSubBlock(bitc::TYPE_BLOCK_ID_NEW))
    return error("Invalid record");

  return parseTypeTableBody();
}

Error BitcodeReader::parseTypeTableBody() {
  if (!TypeList.empty())
    return error("Invalid multiple blocks");

  SmallVector<uint64_t, 64> Record;
  unsigned NumRecords = 0;

  SmallString<64> TypeName;

  // Read all the records for this type table.
  while (true) {
    BitstreamEntry Entry = Stream.advanceSkippingSubblocks();

    switch (Entry.Kind) {
    case BitstreamEntry::SubBlock: // Handled for us already.
    case BitstreamEntry::Error:
      return error("Malformed block");
    case BitstreamEntry::EndBlock:
      if (NumRecords != TypeList.size())
        return error("Malformed block");
      return Error::success();
    case BitstreamEntry::Record:
      // The interesting case.
      break;
    }

    // Read a record.
    Record.clear();
    Type *ResultTy = nullptr;
    switch (Stream.readRecord(Entry.ID, Record)) {
    default:
      return error("Invalid value");
    case bitc::TYPE_CODE_NUMENTRY: // TYPE_CODE_NUMENTRY: [numentries]
      // TYPE_CODE_NUMENTRY contains a count of the number of types in the
      // type list.  This allows us to reserve space.
      if (Record.size() < 1)
        return error("Invalid record");
      TypeList.resize(Record[0]);
      continue;
    case bitc::TYPE_CODE_VOID:      // VOID
      ResultTy = Type::getVoidTy(Context);
      break;
    case bitc::TYPE_CODE_HALF:     // HALF
      ResultTy = Type::getHalfTy(Context);
      break;
    case bitc::TYPE_CODE_FLOAT:     // FLOAT
      ResultTy = Type::getFloatTy(Context);
      break;
    case bitc::TYPE_CODE_DOUBLE:    // DOUBLE
      ResultTy = Type::getDoubleTy(Context);
      break;
    case bitc::TYPE_CODE_X86_FP80:  // X86_FP80
      ResultTy = Type::getX86_FP80Ty(Context);
      break;
    case bitc::TYPE_CODE_FP128:     // FP128
      ResultTy = Type::getFP128Ty(Context);
      break;
    case bitc::TYPE_CODE_PPC_FP128: // PPC_FP128
      ResultTy = Type::getPPC_FP128Ty(Context);
      break;
    case bitc::TYPE_CODE_LABEL:     // LABEL
      ResultTy = Type::getLabelTy(Context);
      break;
    case bitc::TYPE_CODE_METADATA:  // METADATA
      ResultTy = Type::getMetadataTy(Context);
      break;
    case bitc::TYPE_CODE_X86_MMX:   // X86_MMX
      ResultTy = Type::getX86_MMXTy(Context);
      break;
    case bitc::TYPE_CODE_TOKEN:     // TOKEN
      ResultTy = Type::getTokenTy(Context);
      break;
    case bitc::TYPE_CODE_INTEGER: { // INTEGER: [width]
      if (Record.size() < 1)
        return error("Invalid record");

      uint64_t NumBits = Record[0];
      if (NumBits < IntegerType::MIN_INT_BITS ||
          NumBits > IntegerType::MAX_INT_BITS)
        return error("Bitwidth for integer type out of range");
      ResultTy = IntegerType::get(Context, NumBits);
      break;
    }
    case bitc::TYPE_CODE_POINTER: { // POINTER: [pointee type] or
                                    //          [pointee type, address space]
      if (Record.size() < 1)
        return error("Invalid record");
      unsigned AddressSpace = 0;
      if (Record.size() == 2)
        AddressSpace = Record[1];
      ResultTy = getTypeByID(Record[0]);
      if (!ResultTy ||
          !PointerType::isValidElementType(ResultTy))
        return error("Invalid type");
      ResultTy = PointerType::get(ResultTy, AddressSpace);
      break;
    }
    case bitc::TYPE_CODE_FUNCTION_OLD: {
      // FIXME: attrid is dead, remove it in LLVM 4.0
      // FUNCTION: [vararg, attrid, retty, paramty x N]
      if (Record.size() < 3)
        return error("Invalid record");
      SmallVector<Type*, 8> ArgTys;
      for (unsigned i = 3, e = Record.size(); i != e; ++i) {
        if (Type *T = getTypeByID(Record[i]))
          ArgTys.push_back(T);
        else
          break;
      }

      ResultTy = getTypeByID(Record[2]);
      if (!ResultTy || ArgTys.size() < Record.size()-3)
        return error("Invalid type");

      ResultTy = FunctionType::get(ResultTy, ArgTys, Record[0]);
      break;
    }
    case bitc::TYPE_CODE_FUNCTION: {
      // FUNCTION: [vararg, retty, paramty x N]
      if (Record.size() < 2)
        return error("Invalid record");
      SmallVector<Type*, 8> ArgTys;
      for (unsigned i = 2, e = Record.size(); i != e; ++i) {
        if (Type *T = getTypeByID(Record[i])) {
          if (!FunctionType::isValidArgumentType(T))
            return error("Invalid function argument type");
          ArgTys.push_back(T);
        }
        else
          break;
      }

      ResultTy = getTypeByID(Record[1]);
      if (!ResultTy || ArgTys.size() < Record.size()-2)
        return error("Invalid type");

      ResultTy = FunctionType::get(ResultTy, ArgTys, Record[0]);
      break;
    }
    case bitc::TYPE_CODE_STRUCT_ANON: {  // STRUCT: [ispacked, eltty x N]
      if (Record.size() < 1)
        return error("Invalid record");
      SmallVector<Type*, 8> EltTys;
      for (unsigned i = 1, e = Record.size(); i != e; ++i) {
        if (Type *T = getTypeByID(Record[i]))
          EltTys.push_back(T);
        else
          break;
      }
      if (EltTys.size() != Record.size()-1)
        return error("Invalid type");
      ResultTy = StructType::get(Context, EltTys, Record[0]);
      break;
    }
    case bitc::TYPE_CODE_STRUCT_NAME:   // STRUCT_NAME: [strchr x N]
      if (convertToString(Record, 0, TypeName))
        return error("Invalid record");
      continue;

    case bitc::TYPE_CODE_STRUCT_NAMED: { // STRUCT: [ispacked, eltty x N]
      if (Record.size() < 1)
        return error("Invalid record");

      if (NumRecords >= TypeList.size())
        return error("Invalid TYPE table");

      // Check to see if this was forward referenced, if so fill in the temp.
      StructType *Res = cast_or_null<StructType>(TypeList[NumRecords]);
      if (Res) {
        Res->setName(TypeName);
        TypeList[NumRecords] = nullptr;
      } else  // Otherwise, create a new struct.
        Res = createIdentifiedStructType(Context, TypeName);
      TypeName.clear();

      SmallVector<Type*, 8> EltTys;
      for (unsigned i = 1, e = Record.size(); i != e; ++i) {
        if (Type *T = getTypeByID(Record[i]))
          EltTys.push_back(T);
        else
          break;
      }
      if (EltTys.size() != Record.size()-1)
        return error("Invalid record");
      Res->setBody(EltTys, Record[0]);
      ResultTy = Res;
      break;
    }
    case bitc::TYPE_CODE_OPAQUE: {       // OPAQUE: []
      if (Record.size() != 1)
        return error("Invalid record");

      if (NumRecords >= TypeList.size())
        return error("Invalid TYPE table");

      // Check to see if this was forward referenced, if so fill in the temp.
      StructType *Res = cast_or_null<StructType>(TypeList[NumRecords]);
      if (Res) {
        Res->setName(TypeName);
        TypeList[NumRecords] = nullptr;
      } else  // Otherwise, create a new struct with no body.
        Res = createIdentifiedStructType(Context, TypeName);
      TypeName.clear();
      ResultTy = Res;
      break;
    }
    case bitc::TYPE_CODE_ARRAY:     // ARRAY: [numelts, eltty]
      if (Record.size() < 2)
        return error("Invalid record");
      ResultTy = getTypeByID(Record[1]);
      if (!ResultTy || !ArrayType::isValidElementType(ResultTy))
        return error("Invalid type");
      ResultTy = ArrayType::get(ResultTy, Record[0]);
      break;
    case bitc::TYPE_CODE_VECTOR:    // VECTOR: [numelts, eltty]
      if (Record.size() < 2)
        return error("Invalid record");
      if (Record[0] == 0)
        return error("Invalid vector length");
      ResultTy = getTypeByID(Record[1]);
      if (!ResultTy || !StructType::isValidElementType(ResultTy))
        return error("Invalid type");
      ResultTy = VectorType::get(ResultTy, Record[0]);
      break;
    }

    if (NumRecords >= TypeList.size())
      return error("Invalid TYPE table");
    if (TypeList[NumRecords])
      return error(
          "Invalid TYPE table: Only named structs can be forward referenced");
    assert(ResultTy && "Didn't read a type?");
    TypeList[NumRecords++] = ResultTy;
  }
}

Error BitcodeReader::parseOperandBundleTags() {
  if (Stream.EnterSubBlock(bitc::OPERAND_BUNDLE_TAGS_BLOCK_ID))
    return error("Invalid record");

  if (!BundleTags.empty())
    return error("Invalid multiple blocks");

  SmallVector<uint64_t, 64> Record;

  while (true) {
    BitstreamEntry Entry = Stream.advanceSkippingSubblocks();

    switch (Entry.Kind) {
    case BitstreamEntry::SubBlock: // Handled for us already.
    case BitstreamEntry::Error:
      return error("Malformed block");
    case BitstreamEntry::EndBlock:
      return Error::success();
    case BitstreamEntry::Record:
      // The interesting case.
      break;
    }

    // Tags are implicitly mapped to integers by their order.

    if (Stream.readRecord(Entry.ID, Record) != bitc::OPERAND_BUNDLE_TAG)
      return error("Invalid record");

    // OPERAND_BUNDLE_TAG: [strchr x N]
    BundleTags.emplace_back();
    if (convertToString(Record, 0, BundleTags.back()))
      return error("Invalid record");
    Record.clear();
  }
}

/// Associate a value with its name from the given index in the provided record.
Expected<Value *> BitcodeReader::recordValue(SmallVectorImpl<uint64_t> &Record,
                                             unsigned NameIndex, Triple &TT) {
  SmallString<128> ValueName;
  if (convertToString(Record, NameIndex, ValueName))
    return error("Invalid record");
  unsigned ValueID = Record[0];
  if (ValueID >= ValueList.size() || !ValueList[ValueID])
    return error("Invalid record");
  Value *V = ValueList[ValueID];

  StringRef NameStr(ValueName.data(), ValueName.size());
  if (NameStr.find_first_of(0) != StringRef::npos)
    return error("Invalid value name");
  V->setName(NameStr);
  auto *GO = dyn_cast<GlobalObject>(V);
  if (GO) {
    if (GO->getComdat() == reinterpret_cast<Comdat *>(1)) {
      if (TT.isOSBinFormatMachO())
        GO->setComdat(nullptr);
      else
        GO->setComdat(TheModule->getOrInsertComdat(V->getName()));
    }
  }
  return V;
}

/// Helper to note and return the current location, and jump to the given
/// offset.
static uint64_t jumpToValueSymbolTable(uint64_t Offset,
                                       BitstreamCursor &Stream) {
  // Save the current parsing location so we can jump back at the end
  // of the VST read.
  uint64_t CurrentBit = Stream.GetCurrentBitNo();
  Stream.JumpToBit(Offset * 32);
#ifndef NDEBUG
  // Do some checking if we are in debug mode.
  BitstreamEntry Entry = Stream.advance();
  assert(Entry.Kind == BitstreamEntry::SubBlock);
  assert(Entry.ID == bitc::VALUE_SYMTAB_BLOCK_ID);
#else
  // In NDEBUG mode ignore the output so we don't get an unused variable
  // warning.
  Stream.advance();
#endif
  return CurrentBit;
}

/// Parse the value symbol table at either the current parsing location or
/// at the given bit offset if provided.
Error BitcodeReader::parseValueSymbolTable(uint64_t Offset) {
  uint64_t CurrentBit;
  // Pass in the Offset to distinguish between calling for the module-level
  // VST (where we want to jump to the VST offset) and the function-level
  // VST (where we don't).
  if (Offset > 0)
    CurrentBit = jumpToValueSymbolTable(Offset, Stream);

  // Compute the delta between the bitcode indices in the VST (the word offset
  // to the word-aligned ENTER_SUBBLOCK for the function block, and that
  // expected by the lazy reader. The reader's EnterSubBlock expects to have
  // already read the ENTER_SUBBLOCK code (size getAbbrevIDWidth) and BlockID
  // (size BlockIDWidth). Note that we access the stream's AbbrevID width here
  // just before entering the VST subblock because: 1) the EnterSubBlock
  // changes the AbbrevID width; 2) the VST block is nested within the same
  // outer MODULE_BLOCK as the FUNCTION_BLOCKs and therefore have the same
  // AbbrevID width before calling EnterSubBlock; and 3) when we want to
  // jump to the FUNCTION_BLOCK using this offset later, we don't want
  // to rely on the stream's AbbrevID width being that of the MODULE_BLOCK.
  unsigned FuncBitcodeOffsetDelta =
      Stream.getAbbrevIDWidth() + bitc::BlockIDWidth;

  if (Stream.EnterSubBlock(bitc::VALUE_SYMTAB_BLOCK_ID))
    return error("Invalid record");

  SmallVector<uint64_t, 64> Record;

  Triple TT(TheModule->getTargetTriple());

  // Read all the records for this value table.
  SmallString<128> ValueName;

  while (true) {
    BitstreamEntry Entry = Stream.advanceSkippingSubblocks();

    switch (Entry.Kind) {
    case BitstreamEntry::SubBlock: // Handled for us already.
    case BitstreamEntry::Error:
      return error("Malformed block");
    case BitstreamEntry::EndBlock:
      if (Offset > 0)
        Stream.JumpToBit(CurrentBit);
      return Error::success();
    case BitstreamEntry::Record:
      // The interesting case.
      break;
    }

    // Read a record.
    Record.clear();
    switch (Stream.readRecord(Entry.ID, Record)) {
    default:  // Default behavior: unknown type.
      break;
    case bitc::VST_CODE_ENTRY: {  // VST_CODE_ENTRY: [valueid, namechar x N]
      Expected<Value *> ValOrErr = recordValue(Record, 1, TT);
      if (Error Err = ValOrErr.takeError())
        return Err;
      ValOrErr.get();
      break;
    }
    case bitc::VST_CODE_FNENTRY: {
      // VST_CODE_FNENTRY: [valueid, offset, namechar x N]
      Expected<Value *> ValOrErr = recordValue(Record, 2, TT);
      if (Error Err = ValOrErr.takeError())
        return Err;
      Value *V = ValOrErr.get();

      auto *GO = dyn_cast<GlobalObject>(V);
      if (!GO) {
        // If this is an alias, need to get the actual Function object
        // it aliases, in order to set up the DeferredFunctionInfo entry below.
        auto *GA = dyn_cast<GlobalAlias>(V);
        if (GA)
          GO = GA->getBaseObject();
        assert(GO);
      }

      // Note that we subtract 1 here because the offset is relative to one word
      // before the start of the identification or module block, which was
      // historically always the start of the regular bitcode header.
      uint64_t FuncWordOffset = Record[1] - 1;
      Function *F = dyn_cast<Function>(GO);
      assert(F);
      uint64_t FuncBitOffset = FuncWordOffset * 32;
      DeferredFunctionInfo[F] = FuncBitOffset + FuncBitcodeOffsetDelta;
      // Set the LastFunctionBlockBit to point to the last function block.
      // Later when parsing is resumed after function materialization,
      // we can simply skip that last function block.
      if (FuncBitOffset > LastFunctionBlockBit)
        LastFunctionBlockBit = FuncBitOffset;
      break;
    }
    case bitc::VST_CODE_BBENTRY: {
      if (convertToString(Record, 1, ValueName))
        return error("Invalid record");
      BasicBlock *BB = getBasicBlock(Record[0]);
      if (!BB)
        return error("Invalid record");

      BB->setName(StringRef(ValueName.data(), ValueName.size()));
      ValueName.clear();
      break;
    }
    }
  }
}

/// Parse a single METADATA_KIND record, inserting result in MDKindMap.
Error BitcodeReader::parseMetadataKindRecord(
    SmallVectorImpl<uint64_t> &Record) {
  if (Record.size() < 2)
    return error("Invalid record");

  unsigned Kind = Record[0];
  SmallString<8> Name(Record.begin() + 1, Record.end());

  unsigned NewKind = TheModule->getMDKindID(Name.str());
  if (!MDKindMap.insert(std::make_pair(Kind, NewKind)).second)
    return error("Conflicting METADATA_KIND records");
  return Error::success();
}

static int64_t unrotateSign(uint64_t U) { return U & 1 ? ~(U >> 1) : U >> 1; }

Error BitcodeReader::parseMetadataStrings(ArrayRef<uint64_t> Record,
                                          StringRef Blob,
                                          unsigned &NextMetadataNo) {
  // All the MDStrings in the block are emitted together in a single
  // record.  The strings are concatenated and stored in a blob along with
  // their sizes.
  if (Record.size() != 2)
    return error("Invalid record: metadata strings layout");

  unsigned NumStrings = Record[0];
  unsigned StringsOffset = Record[1];
  if (!NumStrings)
    return error("Invalid record: metadata strings with no strings");
  if (StringsOffset > Blob.size())
    return error("Invalid record: metadata strings corrupt offset");

  StringRef Lengths = Blob.slice(0, StringsOffset);
  SimpleBitstreamCursor R(Lengths);

  StringRef Strings = Blob.drop_front(StringsOffset);
  do {
    if (R.AtEndOfStream())
      return error("Invalid record: metadata strings bad length");

    unsigned Size = R.ReadVBR(6);
    if (Strings.size() < Size)
      return error("Invalid record: metadata strings truncated chars");

    MetadataList.assignValue(MDString::get(Context, Strings.slice(0, Size)),
                             NextMetadataNo++);
    Strings = Strings.drop_front(Size);
  } while (--NumStrings);

  return Error::success();
}

namespace {

class PlaceholderQueue {
  // Placeholders would thrash around when moved, so store in a std::deque
  // instead of some sort of vector.
  std::deque<DistinctMDOperandPlaceholder> PHs;

public:
  DistinctMDOperandPlaceholder &getPlaceholderOp(unsigned ID);
  void flush(BitcodeReaderMetadataList &MetadataList);
};

} // end anonymous namespace

DistinctMDOperandPlaceholder &PlaceholderQueue::getPlaceholderOp(unsigned ID) {
  PHs.emplace_back(ID);
  return PHs.back();
}

void PlaceholderQueue::flush(BitcodeReaderMetadataList &MetadataList) {
  while (!PHs.empty()) {
    PHs.front().replaceUseWith(
        MetadataList.getMetadataFwdRef(PHs.front().getID()));
    PHs.pop_front();
  }
}

/// Parse a METADATA_BLOCK. If ModuleLevel is true then we are parsing
/// module level metadata.
Error BitcodeReader::parseMetadata(bool ModuleLevel) {
  assert((ModuleLevel || DeferredMetadataInfo.empty()) &&
         "Must read all module-level metadata before function-level");

  IsMetadataMaterialized = true;
  unsigned NextMetadataNo = MetadataList.size();

  if (!ModuleLevel && MetadataList.hasFwdRefs())
    return error("Invalid metadata: fwd refs into function blocks");

  if (Stream.EnterSubBlock(bitc::METADATA_BLOCK_ID))
    return error("Invalid record");

  std::vector<std::pair<DICompileUnit *, Metadata *>> CUSubprograms;
  SmallVector<uint64_t, 64> Record;

  PlaceholderQueue Placeholders;
  bool IsDistinct;
  auto getMD = [&](unsigned ID) -> Metadata * {
    if (!IsDistinct)
      return MetadataList.getMetadataFwdRef(ID);
    if (auto *MD = MetadataList.getMetadataIfResolved(ID))
      return MD;
    return &Placeholders.getPlaceholderOp(ID);
  };
  auto getMDOrNull = [&](unsigned ID) -> Metadata * {
    if (ID)
      return getMD(ID - 1);
    return nullptr;
  };
  auto getMDOrNullWithoutPlaceholders = [&](unsigned ID) -> Metadata * {
    if (ID)
      return MetadataList.getMetadataFwdRef(ID - 1);
    return nullptr;
  };
  auto getMDString = [&](unsigned ID) -> MDString *{
    // This requires that the ID is not really a forward reference.  In
    // particular, the MDString must already have been resolved.
    return cast_or_null<MDString>(getMDOrNull(ID));
  };

  // Support for old type refs.
  auto getDITypeRefOrNull = [&](unsigned ID) {
    return MetadataList.upgradeTypeRef(getMDOrNull(ID));
  };

#define GET_OR_DISTINCT(CLASS, ARGS)                                           \
  (IsDistinct ? CLASS::getDistinct ARGS : CLASS::get ARGS)

  // Read all the records.
  while (true) {
    BitstreamEntry Entry = Stream.advanceSkippingSubblocks();

    switch (Entry.Kind) {
    case BitstreamEntry::SubBlock: // Handled for us already.
    case BitstreamEntry::Error:
      return error("Malformed block");
    case BitstreamEntry::EndBlock:
      // Upgrade old-style CU <-> SP pointers to point from SP to CU.
      for (auto CU_SP : CUSubprograms)
        if (auto *SPs = dyn_cast_or_null<MDTuple>(CU_SP.second))
          for (auto &Op : SPs->operands())
            if (auto *SP = dyn_cast_or_null<MDNode>(Op))
              SP->replaceOperandWith(7, CU_SP.first);

      MetadataList.tryToResolveCycles();
      Placeholders.flush(MetadataList);
      return Error::success();
    case BitstreamEntry::Record:
      // The interesting case.
      break;
    }

    // Read a record.
    Record.clear();
    StringRef Blob;
    unsigned Code = Stream.readRecord(Entry.ID, Record, &Blob);
    IsDistinct = false;
    switch (Code) {
    default:  // Default behavior: ignore.
      break;
    case bitc::METADATA_NAME: {
      // Read name of the named metadata.
      SmallString<8> Name(Record.begin(), Record.end());
      Record.clear();
      Code = Stream.ReadCode();

      unsigned NextBitCode = Stream.readRecord(Code, Record);
      if (NextBitCode != bitc::METADATA_NAMED_NODE)
        return error("METADATA_NAME not followed by METADATA_NAMED_NODE");

      // Read named metadata elements.
      unsigned Size = Record.size();
      NamedMDNode *NMD = TheModule->getOrInsertNamedMetadata(Name);
      for (unsigned i = 0; i != Size; ++i) {
        MDNode *MD = MetadataList.getMDNodeFwdRefOrNull(Record[i]);
        if (!MD)
          return error("Invalid record");
        NMD->addOperand(MD);
      }
      break;
    }
    case bitc::METADATA_OLD_FN_NODE: {
      // FIXME: Remove in 4.0.
      // This is a LocalAsMetadata record, the only type of function-local
      // metadata.
      if (Record.size() % 2 == 1)
        return error("Invalid record");

      // If this isn't a LocalAsMetadata record, we're dropping it.  This used
      // to be legal, but there's no upgrade path.
      auto dropRecord = [&] {
        MetadataList.assignValue(MDNode::get(Context, None), NextMetadataNo++);
      };
      if (Record.size() != 2) {
        dropRecord();
        break;
      }

      Type *Ty = getTypeByID(Record[0]);
      if (Ty->isMetadataTy() || Ty->isVoidTy()) {
        dropRecord();
        break;
      }

      MetadataList.assignValue(
          LocalAsMetadata::get(ValueList.getValueFwdRef(Record[1], Ty)),
          NextMetadataNo++);
      break;
    }
    case bitc::METADATA_OLD_NODE: {
      // FIXME: Remove in 4.0.
      if (Record.size() % 2 == 1)
        return error("Invalid record");

      unsigned Size = Record.size();
      SmallVector<Metadata *, 8> Elts;
      for (unsigned i = 0; i != Size; i += 2) {
        Type *Ty = getTypeByID(Record[i]);
        if (!Ty)
          return error("Invalid record");
        if (Ty->isMetadataTy())
          Elts.push_back(getMD(Record[i + 1]));
        else if (!Ty->isVoidTy()) {
          auto *MD =
              ValueAsMetadata::get(ValueList.getValueFwdRef(Record[i + 1], Ty));
          assert(isa<ConstantAsMetadata>(MD) &&
                 "Expected non-function-local metadata");
          Elts.push_back(MD);
        } else
          Elts.push_back(nullptr);
      }
      MetadataList.assignValue(MDNode::get(Context, Elts), NextMetadataNo++);
      break;
    }
    case bitc::METADATA_VALUE: {
      if (Record.size() != 2)
        return error("Invalid record");

      Type *Ty = getTypeByID(Record[0]);
      if (Ty->isMetadataTy() || Ty->isVoidTy())
        return error("Invalid record");

      MetadataList.assignValue(
          ValueAsMetadata::get(ValueList.getValueFwdRef(Record[1], Ty)),
          NextMetadataNo++);
      break;
    }
    case bitc::METADATA_DISTINCT_NODE:
      IsDistinct = true;
      LLVM_FALLTHROUGH;
    case bitc::METADATA_NODE: {
      SmallVector<Metadata *, 8> Elts;
      Elts.reserve(Record.size());
      for (unsigned ID : Record)
        Elts.push_back(getMDOrNull(ID));
      MetadataList.assignValue(IsDistinct ? MDNode::getDistinct(Context, Elts)
                                          : MDNode::get(Context, Elts),
                               NextMetadataNo++);
      break;
    }
    case bitc::METADATA_LOCATION: {
      if (Record.size() != 5)
        return error("Invalid record");

      IsDistinct = Record[0];
      unsigned Line = Record[1];
      unsigned Column = Record[2];
      Metadata *Scope = getMD(Record[3]);
      Metadata *InlinedAt = getMDOrNull(Record[4]);
      MetadataList.assignValue(
          GET_OR_DISTINCT(DILocation,
                          (Context, Line, Column, Scope, InlinedAt)),
          NextMetadataNo++);
      break;
    }
    case bitc::METADATA_GENERIC_DEBUG: {
      if (Record.size() < 4)
        return error("Invalid record");

      IsDistinct = Record[0];
      unsigned Tag = Record[1];
      unsigned Version = Record[2];

      if (Tag >= 1u << 16 || Version != 0)
        return error("Invalid record");

      auto *Header = getMDString(Record[3]);
      SmallVector<Metadata *, 8> DwarfOps;
      for (unsigned I = 4, E = Record.size(); I != E; ++I)
        DwarfOps.push_back(getMDOrNull(Record[I]));
      MetadataList.assignValue(
          GET_OR_DISTINCT(GenericDINode, (Context, Tag, Header, DwarfOps)),
          NextMetadataNo++);
      break;
    }
    case bitc::METADATA_SUBRANGE: {
      if (Record.size() != 3)
        return error("Invalid record");

      IsDistinct = Record[0];
      MetadataList.assignValue(
          GET_OR_DISTINCT(DISubrange,
                          (Context, Record[1], unrotateSign(Record[2]))),
          NextMetadataNo++);
      break;
    }
    case bitc::METADATA_ENUMERATOR: {
      if (Record.size() != 3)
        return error("Invalid record");

      IsDistinct = Record[0];
      MetadataList.assignValue(
          GET_OR_DISTINCT(DIEnumerator, (Context, unrotateSign(Record[1]),
                                         getMDString(Record[2]))),
          NextMetadataNo++);
      break;
    }
    case bitc::METADATA_BASIC_TYPE: {
      if (Record.size() != 6)
        return error("Invalid record");

      IsDistinct = Record[0];
      MetadataList.assignValue(
          GET_OR_DISTINCT(DIBasicType,
                          (Context, Record[1], getMDString(Record[2]),
                           Record[3], Record[4], Record[5])),
          NextMetadataNo++);
      break;
    }
    case bitc::METADATA_DERIVED_TYPE: {
      if (Record.size() != 12)
        return error("Invalid record");

      IsDistinct = Record[0];
      DINode::DIFlags Flags = static_cast<DINode::DIFlags>(Record[10]);
      MetadataList.assignValue(
          GET_OR_DISTINCT(DIDerivedType,
                          (Context, Record[1], getMDString(Record[2]),
                           getMDOrNull(Record[3]), Record[4],
                           getDITypeRefOrNull(Record[5]),
                           getDITypeRefOrNull(Record[6]), Record[7], Record[8],
                           Record[9], Flags, getDITypeRefOrNull(Record[11]))),
          NextMetadataNo++);
      break;
    }
    case bitc::METADATA_COMPOSITE_TYPE: {
      if (Record.size() != 16)
        return error("Invalid record");

      // If we have a UUID and this is not a forward declaration, lookup the
      // mapping.
      IsDistinct = Record[0] & 0x1;
      bool IsNotUsedInTypeRef = Record[0] >= 2;
      unsigned Tag = Record[1];
      MDString *Name = getMDString(Record[2]);
      Metadata *File = getMDOrNull(Record[3]);
      unsigned Line = Record[4];
      Metadata *Scope = getDITypeRefOrNull(Record[5]);
      Metadata *BaseType = getDITypeRefOrNull(Record[6]);
      uint64_t SizeInBits = Record[7];
      if (Record[8] > (uint64_t)std::numeric_limits<uint32_t>::max())
        return error("Alignment value is too large");
      uint32_t AlignInBits = Record[8];
      uint64_t OffsetInBits = Record[9];
      DINode::DIFlags Flags = static_cast<DINode::DIFlags>(Record[10]);
      Metadata *Elements = getMDOrNull(Record[11]);
      unsigned RuntimeLang = Record[12];
      Metadata *VTableHolder = getDITypeRefOrNull(Record[13]);
      Metadata *TemplateParams = getMDOrNull(Record[14]);
      auto *Identifier = getMDString(Record[15]);
      DICompositeType *CT = nullptr;
      if (Identifier)
        CT = DICompositeType::buildODRType(
            Context, *Identifier, Tag, Name, File, Line, Scope, BaseType,
            SizeInBits, AlignInBits, OffsetInBits, Flags, Elements, RuntimeLang,
            VTableHolder, TemplateParams);

      // Create a node if we didn't get a lazy ODR type.
      if (!CT)
        CT = GET_OR_DISTINCT(DICompositeType,
                             (Context, Tag, Name, File, Line, Scope, BaseType,
                              SizeInBits, AlignInBits, OffsetInBits, Flags,
                              Elements, RuntimeLang, VTableHolder,
                              TemplateParams, Identifier));
      if (!IsNotUsedInTypeRef && Identifier)
        MetadataList.addTypeRef(*Identifier, *cast<DICompositeType>(CT));

      MetadataList.assignValue(CT, NextMetadataNo++);
      break;
    }
    case bitc::METADATA_SUBROUTINE_TYPE: {
      if (Record.size() < 3 || Record.size() > 4)
        return error("Invalid record");
      bool IsOldTypeRefArray = Record[0] < 2;
      unsigned CC = (Record.size() > 3) ? Record[3] : 0;

      IsDistinct = Record[0] & 0x1;
      DINode::DIFlags Flags = static_cast<DINode::DIFlags>(Record[1]);
      Metadata *Types = getMDOrNull(Record[2]);
      if (LLVM_UNLIKELY(IsOldTypeRefArray))
        Types = MetadataList.upgradeTypeRefArray(Types);

      MetadataList.assignValue(
          GET_OR_DISTINCT(DISubroutineType, (Context, Flags, CC, Types)),
          NextMetadataNo++);
      break;
    }

    case bitc::METADATA_MODULE: {
      if (Record.size() != 6)
        return error("Invalid record");

      IsDistinct = Record[0];
      MetadataList.assignValue(
          GET_OR_DISTINCT(DIModule,
                          (Context, getMDOrNull(Record[1]),
                           getMDString(Record[2]), getMDString(Record[3]),
                           getMDString(Record[4]), getMDString(Record[5]))),
          NextMetadataNo++);
      break;
    }

    case bitc::METADATA_FILE: {
      if (Record.size() != 3)
        return error("Invalid record");

      IsDistinct = Record[0];
      MetadataList.assignValue(
          GET_OR_DISTINCT(DIFile, (Context, getMDString(Record[1]),
                                   getMDString(Record[2]))),
          NextMetadataNo++);
      break;
    }
    case bitc::METADATA_COMPILE_UNIT: {
      if (Record.size() < 14 || Record.size() > 17)
        return error("Invalid record");

      // Ignore Record[0], which indicates whether this compile unit is
      // distinct.  It's always distinct.
      IsDistinct = true;
      auto *CU = DICompileUnit::getDistinct(
          Context, Record[1], getMDOrNull(Record[2]), getMDString(Record[3]),
          Record[4], getMDString(Record[5]), Record[6], getMDString(Record[7]),
          Record[8], getMDOrNull(Record[9]), getMDOrNull(Record[10]),
          getMDOrNull(Record[12]), getMDOrNull(Record[13]),
          Record.size() <= 15 ? nullptr : getMDOrNull(Record[15]),
          Record.size() <= 14 ? 0 : Record[14],
          Record.size() <= 16 ? true : Record[16]);

      MetadataList.assignValue(CU, NextMetadataNo++);

      // Move the Upgrade the list of subprograms.
      if (Metadata *SPs = getMDOrNullWithoutPlaceholders(Record[11]))
        CUSubprograms.push_back({CU, SPs});
      break;
    }
    case bitc::METADATA_SUBPROGRAM: {
      if (Record.size() < 18 || Record.size() > 20)
        return error("Invalid record");

      IsDistinct =
          (Record[0] & 1) || Record[8]; // All definitions should be distinct.
      // Version 1 has a Function as Record[15].
      // Version 2 has removed Record[15].
      // Version 3 has the Unit as Record[15].
      // Version 4 added thisAdjustment.
      bool HasUnit = Record[0] >= 2;
      if (HasUnit && Record.size() < 19)
        return error("Invalid record");
      Metadata *CUorFn = getMDOrNull(Record[15]);
      unsigned Offset = Record.size() >= 19 ? 1 : 0;
      bool HasFn = Offset && !HasUnit;
      bool HasThisAdj = Record.size() >= 20;
      DISubprogram *SP = GET_OR_DISTINCT(
          DISubprogram, (Context,
                         getDITypeRefOrNull(Record[1]),  // scope
                         getMDString(Record[2]),         // name
                         getMDString(Record[3]),         // linkageName
                         getMDOrNull(Record[4]),         // file
                         Record[5],                      // line
                         getMDOrNull(Record[6]),         // type
                         Record[7],                      // isLocal
                         Record[8],                      // isDefinition
                         Record[9],                      // scopeLine
                         getDITypeRefOrNull(Record[10]), // containingType
                         Record[11],                     // virtuality
                         Record[12],                     // virtualIndex
                         HasThisAdj ? Record[19] : 0,    // thisAdjustment
                         static_cast<DINode::DIFlags>(Record[13] // flags
                                                      ),
                         Record[14],                       // isOptimized
                         HasUnit ? CUorFn : nullptr,       // unit
                         getMDOrNull(Record[15 + Offset]), // templateParams
                         getMDOrNull(Record[16 + Offset]), // declaration
                         getMDOrNull(Record[17 + Offset])  // variables
                         ));
      MetadataList.assignValue(SP, NextMetadataNo++);

      // Upgrade sp->function mapping to function->sp mapping.
      if (HasFn) {
        if (auto *CMD = dyn_cast_or_null<ConstantAsMetadata>(CUorFn))
          if (auto *F = dyn_cast<Function>(CMD->getValue())) {
            if (F->isMaterializable())
              // Defer until materialized; unmaterialized functions may not have
              // metadata.
              FunctionsWithSPs[F] = SP;
            else if (!F->empty())
              F->setSubprogram(SP);
          }
      }
      break;
    }
    case bitc::METADATA_LEXICAL_BLOCK: {
      if (Record.size() != 5)
        return error("Invalid record");

      IsDistinct = Record[0];
      MetadataList.assignValue(
          GET_OR_DISTINCT(DILexicalBlock,
                          (Context, getMDOrNull(Record[1]),
                           getMDOrNull(Record[2]), Record[3], Record[4])),
          NextMetadataNo++);
      break;
    }
    case bitc::METADATA_LEXICAL_BLOCK_FILE: {
      if (Record.size() != 4)
        return error("Invalid record");

      IsDistinct = Record[0];
      MetadataList.assignValue(
          GET_OR_DISTINCT(DILexicalBlockFile,
                          (Context, getMDOrNull(Record[1]),
                           getMDOrNull(Record[2]), Record[3])),
          NextMetadataNo++);
      break;
    }
    case bitc::METADATA_NAMESPACE: {
      if (Record.size() != 5)
        return error("Invalid record");

      IsDistinct = Record[0] & 1;
      bool ExportSymbols = Record[0] & 2;
      MetadataList.assignValue(
          GET_OR_DISTINCT(DINamespace,
                          (Context, getMDOrNull(Record[1]),
                           getMDOrNull(Record[2]), getMDString(Record[3]),
                           Record[4], ExportSymbols)),
          NextMetadataNo++);
      break;
    }
    case bitc::METADATA_MACRO: {
      if (Record.size() != 5)
        return error("Invalid record");

      IsDistinct = Record[0];
      MetadataList.assignValue(
          GET_OR_DISTINCT(DIMacro,
                          (Context, Record[1], Record[2],
                           getMDString(Record[3]), getMDString(Record[4]))),
          NextMetadataNo++);
      break;
    }
    case bitc::METADATA_MACRO_FILE: {
      if (Record.size() != 5)
        return error("Invalid record");

      IsDistinct = Record[0];
      MetadataList.assignValue(
          GET_OR_DISTINCT(DIMacroFile,
                          (Context, Record[1], Record[2],
                           getMDOrNull(Record[3]), getMDOrNull(Record[4]))),
          NextMetadataNo++);
      break;
    }
    case bitc::METADATA_TEMPLATE_TYPE: {
      if (Record.size() != 3)
        return error("Invalid record");

      IsDistinct = Record[0];
      MetadataList.assignValue(GET_OR_DISTINCT(DITemplateTypeParameter,
                                               (Context, getMDString(Record[1]),
                                                getDITypeRefOrNull(Record[2]))),
                               NextMetadataNo++);
      break;
    }
    case bitc::METADATA_TEMPLATE_VALUE: {
      if (Record.size() != 5)
        return error("Invalid record");

      IsDistinct = Record[0];
      MetadataList.assignValue(
          GET_OR_DISTINCT(DITemplateValueParameter,
                          (Context, Record[1], getMDString(Record[2]),
                           getDITypeRefOrNull(Record[3]),
                           getMDOrNull(Record[4]))),
          NextMetadataNo++);
      break;
    }
    case bitc::METADATA_GLOBAL_VAR: {
<<<<<<< HEAD
      if (Record.size() != 12)
=======
      if (Record.size() < 11 || Record.size() > 12)
>>>>>>> 8c11c7bb
        return error("Invalid record");

      IsDistinct = Record[0];

      // Upgrade old metadata, which stored a global variable reference or a
      // ConstantInt here.
<<<<<<< HEAD
      Metadata *Expr = getMDOrNull(Record[10]);
=======
      Metadata *Expr = getMDOrNull(Record[9]);
      uint32_t AlignInBits = 0;
      if (Record.size() > 11) {
        if (Record[11] > (uint64_t)std::numeric_limits<uint32_t>::max())
          return error("Alignment value is too large");
        AlignInBits = Record[11];
      }
>>>>>>> 8c11c7bb
      GlobalVariable *Attach = nullptr;
      if (auto *CMD = dyn_cast_or_null<ConstantAsMetadata>(Expr)) {
        if (auto *GV = dyn_cast<GlobalVariable>(CMD->getValue())) {
          Attach = GV;
          Expr = nullptr;
        } else if (auto *CI = dyn_cast<ConstantInt>(CMD->getValue())) {
          Expr = DIExpression::get(Context,
                                   {dwarf::DW_OP_constu, CI->getZExtValue(),
                                    dwarf::DW_OP_stack_value});
        } else {
          Expr = nullptr;
        }
      }

      DIGlobalVariable *DGV = GET_OR_DISTINCT(
          DIGlobalVariable,
          (Context, getMDOrNull(Record[1]), getMDString(Record[2]),
<<<<<<< HEAD
           getMDString(Record[3]), getMDOrNull(Record[4]), Record[5], Record[6],
           getDITypeRefOrNull(Record[7]), Record[8], Record[9], Expr,
           getMDOrNull(Record[11])));
=======
           getMDString(Record[3]), getMDOrNull(Record[4]), Record[5],
           getDITypeRefOrNull(Record[6]), Record[7], Record[8], Expr,
           getMDOrNull(Record[10]), AlignInBits));
>>>>>>> 8c11c7bb
      MetadataList.assignValue(DGV, NextMetadataNo++);

      if (Attach)
        Attach->addDebugInfo(DGV);

      break;
    }
    case bitc::METADATA_LOCAL_VAR: {
      // 11th field is for the obseleted 'inlinedAt:' field.
      if (Record.size() < 9 || Record.size() > 11)
        return error("Invalid record");

      IsDistinct = Record[0] & 1;
      bool HasAlignment = Record[0] & 2;
      // 2nd field used to be an artificial tag, either DW_TAG_auto_variable or
<<<<<<< HEAD
      // DW_TAG_arg_variable.
      IsDistinct = Record[0];
      bool HasTag = Record.size() > 9;
      DINode::DIFlags Flags = static_cast<DINode::DIFlags>(Record[8 + HasTag]);
=======
      // DW_TAG_arg_variable, if we have alignment flag encoded it means, that
      // this is newer version of record which doesn't have artifical tag.
      bool HasTag = !HasAlignment && Record.size() > 8;
      DINode::DIFlags Flags = static_cast<DINode::DIFlags>(Record[7 + HasTag]);
      uint32_t AlignInBits = 0;
      if (HasAlignment) {
        if (Record[8 + HasTag] >
            (uint64_t)std::numeric_limits<uint32_t>::max())
          return error("Alignment value is too large");
        AlignInBits = Record[8 + HasTag];
      }
>>>>>>> 8c11c7bb
      MetadataList.assignValue(
          GET_OR_DISTINCT(DILocalVariable,
                          (Context, getMDOrNull(Record[1 + HasTag]),
                           getMDString(Record[2 + HasTag]),
                           getMDOrNull(Record[3 + HasTag]), Record[4 + HasTag],
<<<<<<< HEAD
                           Record[5 + HasTag],
                           getDITypeRefOrNull(Record[6 + HasTag]),
                           Record[7 + HasTag], Flags)),
=======
                           getDITypeRefOrNull(Record[5 + HasTag]),
                           Record[6 + HasTag], Flags, AlignInBits)),
>>>>>>> 8c11c7bb
          NextMetadataNo++);
      break;
    }
    case bitc::METADATA_EXPRESSION: {
      if (Record.size() < 1)
        return error("Invalid record");

      IsDistinct = Record[0] & 1;
      bool HasOpFragment = Record[0] & 2;
      auto Elts = MutableArrayRef<uint64_t>(Record).slice(1);
      if (!HasOpFragment)
        if (unsigned N = Elts.size())
          if (N >= 3 && Elts[N - 3] == dwarf::DW_OP_bit_piece)
            Elts[N-3] = dwarf::DW_OP_LLVM_fragment;

      MetadataList.assignValue(
          GET_OR_DISTINCT(DIExpression,
                          (Context, makeArrayRef(Record).slice(1))),
          NextMetadataNo++);
      break;
    }
    case bitc::METADATA_OBJC_PROPERTY: {
      if (Record.size() != 8)
        return error("Invalid record");

      IsDistinct = Record[0];
      MetadataList.assignValue(
          GET_OR_DISTINCT(DIObjCProperty,
                          (Context, getMDString(Record[1]),
                           getMDOrNull(Record[2]), Record[3],
                           getMDString(Record[4]), getMDString(Record[5]),
                           Record[6], getDITypeRefOrNull(Record[7]))),
          NextMetadataNo++);
      break;
    }
    case bitc::METADATA_IMPORTED_ENTITY: {
      if (Record.size() != 6)
        return error("Invalid record");

      IsDistinct = Record[0];
      MetadataList.assignValue(
          GET_OR_DISTINCT(DIImportedEntity,
                          (Context, Record[1], getMDOrNull(Record[2]),
                           getDITypeRefOrNull(Record[3]), Record[4],
                           getMDString(Record[5]))),
          NextMetadataNo++);
      break;
    }
    case bitc::METADATA_STRING_OLD: {
      std::string String(Record.begin(), Record.end());

      // Test for upgrading !llvm.loop.
      HasSeenOldLoopTags |= mayBeOldLoopAttachmentTag(String);

      Metadata *MD = MDString::get(Context, String);
      MetadataList.assignValue(MD, NextMetadataNo++);
      break;
    }
    case bitc::METADATA_STRINGS:
      if (Error Err = parseMetadataStrings(Record, Blob, NextMetadataNo))
        return Err;
      break;
    case bitc::METADATA_GLOBAL_DECL_ATTACHMENT: {
      if (Record.size() % 2 == 0)
        return error("Invalid record");
      unsigned ValueID = Record[0];
      if (ValueID >= ValueList.size())
        return error("Invalid record");
      if (auto *GO = dyn_cast<GlobalObject>(ValueList[ValueID]))
        if (Error Err = parseGlobalObjectAttachment(
                *GO, ArrayRef<uint64_t>(Record).slice(1)))
          return Err;
      break;
    }
    case bitc::METADATA_KIND: {
      // Support older bitcode files that had METADATA_KIND records in a
      // block with METADATA_BLOCK_ID.
      if (Error Err = parseMetadataKindRecord(Record))
        return Err;
      break;
    }
    }
  }

#undef GET_OR_DISTINCT
}

/// Parse the metadata kinds out of the METADATA_KIND_BLOCK.
Error BitcodeReader::parseMetadataKinds() {
  if (Stream.EnterSubBlock(bitc::METADATA_KIND_BLOCK_ID))
    return error("Invalid record");

  SmallVector<uint64_t, 64> Record;

  // Read all the records.
  while (true) {
    BitstreamEntry Entry = Stream.advanceSkippingSubblocks();

    switch (Entry.Kind) {
    case BitstreamEntry::SubBlock: // Handled for us already.
    case BitstreamEntry::Error:
      return error("Malformed block");
    case BitstreamEntry::EndBlock:
      return Error::success();
    case BitstreamEntry::Record:
      // The interesting case.
      break;
    }

    // Read a record.
    Record.clear();
    unsigned Code = Stream.readRecord(Entry.ID, Record);
    switch (Code) {
    default: // Default behavior: ignore.
      break;
    case bitc::METADATA_KIND: {
      if (Error Err = parseMetadataKindRecord(Record))
        return Err;
      break;
    }
    }
  }
}

/// Decode a signed value stored with the sign bit in the LSB for dense VBR
/// encoding.
uint64_t BitcodeReader::decodeSignRotatedValue(uint64_t V) {
  if ((V & 1) == 0)
    return V >> 1;
  if (V != 1)
    return -(V >> 1);
  // There is no such thing as -0 with integers.  "-0" really means MININT.
  return 1ULL << 63;
}

/// Resolve all of the initializers for global values and aliases that we can.
Error BitcodeReader::resolveGlobalAndIndirectSymbolInits() {
  std::vector<std::pair<GlobalVariable*, unsigned> > GlobalInitWorklist;
  std::vector<std::pair<GlobalIndirectSymbol*, unsigned> >
      IndirectSymbolInitWorklist;
  std::vector<std::pair<Function*, unsigned> > FunctionPrefixWorklist;
  std::vector<std::pair<Function*, unsigned> > FunctionPrologueWorklist;
  std::vector<std::pair<Function*, unsigned> > FunctionPersonalityFnWorklist;

  GlobalInitWorklist.swap(GlobalInits);
  IndirectSymbolInitWorklist.swap(IndirectSymbolInits);
  FunctionPrefixWorklist.swap(FunctionPrefixes);
  FunctionPrologueWorklist.swap(FunctionPrologues);
  FunctionPersonalityFnWorklist.swap(FunctionPersonalityFns);

  while (!GlobalInitWorklist.empty()) {
    unsigned ValID = GlobalInitWorklist.back().second;
    if (ValID >= ValueList.size()) {
      // Not ready to resolve this yet, it requires something later in the file.
      GlobalInits.push_back(GlobalInitWorklist.back());
    } else {
      if (Constant *C = dyn_cast_or_null<Constant>(ValueList[ValID]))
        GlobalInitWorklist.back().first->setInitializer(C);
      else
        return error("Expected a constant");
    }
    GlobalInitWorklist.pop_back();
  }

  while (!IndirectSymbolInitWorklist.empty()) {
    unsigned ValID = IndirectSymbolInitWorklist.back().second;
    if (ValID >= ValueList.size()) {
      IndirectSymbolInits.push_back(IndirectSymbolInitWorklist.back());
    } else {
      Constant *C = dyn_cast_or_null<Constant>(ValueList[ValID]);
      if (!C)
        return error("Expected a constant");
      GlobalIndirectSymbol *GIS = IndirectSymbolInitWorklist.back().first;
      if (isa<GlobalAlias>(GIS) && C->getType() != GIS->getType())
        return error("Alias and aliasee types don't match");
      GIS->setIndirectSymbol(C);
    }
    IndirectSymbolInitWorklist.pop_back();
  }

  while (!FunctionPrefixWorklist.empty()) {
    unsigned ValID = FunctionPrefixWorklist.back().second;
    if (ValID >= ValueList.size()) {
      FunctionPrefixes.push_back(FunctionPrefixWorklist.back());
    } else {
      if (Constant *C = dyn_cast_or_null<Constant>(ValueList[ValID]))
        FunctionPrefixWorklist.back().first->setPrefixData(C);
      else
        return error("Expected a constant");
    }
    FunctionPrefixWorklist.pop_back();
  }

  while (!FunctionPrologueWorklist.empty()) {
    unsigned ValID = FunctionPrologueWorklist.back().second;
    if (ValID >= ValueList.size()) {
      FunctionPrologues.push_back(FunctionPrologueWorklist.back());
    } else {
      if (Constant *C = dyn_cast_or_null<Constant>(ValueList[ValID]))
        FunctionPrologueWorklist.back().first->setPrologueData(C);
      else
        return error("Expected a constant");
    }
    FunctionPrologueWorklist.pop_back();
  }

  while (!FunctionPersonalityFnWorklist.empty()) {
    unsigned ValID = FunctionPersonalityFnWorklist.back().second;
    if (ValID >= ValueList.size()) {
      FunctionPersonalityFns.push_back(FunctionPersonalityFnWorklist.back());
    } else {
      if (Constant *C = dyn_cast_or_null<Constant>(ValueList[ValID]))
        FunctionPersonalityFnWorklist.back().first->setPersonalityFn(C);
      else
        return error("Expected a constant");
    }
    FunctionPersonalityFnWorklist.pop_back();
  }

  return Error::success();
}

static APInt readWideAPInt(ArrayRef<uint64_t> Vals, unsigned TypeBits) {
  SmallVector<uint64_t, 8> Words(Vals.size());
  transform(Vals, Words.begin(),
                 BitcodeReader::decodeSignRotatedValue);

  return APInt(TypeBits, Words);
}

Error BitcodeReader::parseConstants() {
  if (Stream.EnterSubBlock(bitc::CONSTANTS_BLOCK_ID))
    return error("Invalid record");

  SmallVector<uint64_t, 64> Record;

  // Read all the records for this value table.
  Type *CurTy = Type::getInt32Ty(Context);
  unsigned NextCstNo = ValueList.size();

  while (true) {
    BitstreamEntry Entry = Stream.advanceSkippingSubblocks();

    switch (Entry.Kind) {
    case BitstreamEntry::SubBlock: // Handled for us already.
    case BitstreamEntry::Error:
      return error("Malformed block");
    case BitstreamEntry::EndBlock:
      if (NextCstNo != ValueList.size())
        return error("Invalid constant reference");

      // Once all the constants have been read, go through and resolve forward
      // references.
      ValueList.resolveConstantForwardRefs();
      return Error::success();
    case BitstreamEntry::Record:
      // The interesting case.
      break;
    }

    // Read a record.
    Record.clear();
    Type *VoidType = Type::getVoidTy(Context);
    Value *V = nullptr;
    unsigned BitCode = Stream.readRecord(Entry.ID, Record);
    switch (BitCode) {
    default:  // Default behavior: unknown constant
    case bitc::CST_CODE_UNDEF:     // UNDEF
      V = UndefValue::get(CurTy);
      break;
    case bitc::CST_CODE_SETTYPE:   // SETTYPE: [typeid]
      if (Record.empty())
        return error("Invalid record");
      if (Record[0] >= TypeList.size() || !TypeList[Record[0]])
        return error("Invalid record");
      if (TypeList[Record[0]] == VoidType)
        return error("Invalid constant type");
      CurTy = TypeList[Record[0]];
      continue;  // Skip the ValueList manipulation.
    case bitc::CST_CODE_NULL:      // NULL
      V = Constant::getNullValue(CurTy);
      break;
    case bitc::CST_CODE_INTEGER:   // INTEGER: [intval]
      if (!CurTy->isIntegerTy() || Record.empty())
        return error("Invalid record");
      V = ConstantInt::get(CurTy, decodeSignRotatedValue(Record[0]));
      break;
    case bitc::CST_CODE_WIDE_INTEGER: {// WIDE_INTEGER: [n x intval]
      if (!CurTy->isIntegerTy() || Record.empty())
        return error("Invalid record");

      APInt VInt =
          readWideAPInt(Record, cast<IntegerType>(CurTy)->getBitWidth());
      V = ConstantInt::get(Context, VInt);

      break;
    }
    case bitc::CST_CODE_FLOAT: {    // FLOAT: [fpval]
      if (Record.empty())
        return error("Invalid record");
      if (CurTy->isHalfTy())
        V = ConstantFP::get(Context, APFloat(APFloat::IEEEhalf,
                                             APInt(16, (uint16_t)Record[0])));
      else if (CurTy->isFloatTy())
        V = ConstantFP::get(Context, APFloat(APFloat::IEEEsingle,
                                             APInt(32, (uint32_t)Record[0])));
      else if (CurTy->isDoubleTy())
        V = ConstantFP::get(Context, APFloat(APFloat::IEEEdouble,
                                             APInt(64, Record[0])));
      else if (CurTy->isX86_FP80Ty()) {
        // Bits are not stored the same way as a normal i80 APInt, compensate.
        uint64_t Rearrange[2];
        Rearrange[0] = (Record[1] & 0xffffLL) | (Record[0] << 16);
        Rearrange[1] = Record[0] >> 48;
        V = ConstantFP::get(Context, APFloat(APFloat::x87DoubleExtended,
                                             APInt(80, Rearrange)));
      } else if (CurTy->isFP128Ty())
        V = ConstantFP::get(Context, APFloat(APFloat::IEEEquad,
                                             APInt(128, Record)));
      else if (CurTy->isPPC_FP128Ty())
        V = ConstantFP::get(Context, APFloat(APFloat::PPCDoubleDouble,
                                             APInt(128, Record)));
      else
        V = UndefValue::get(CurTy);
      break;
    }

    case bitc::CST_CODE_AGGREGATE: {// AGGREGATE: [n x value number]
      if (Record.empty())
        return error("Invalid record");

      unsigned Size = Record.size();
      SmallVector<Constant*, 16> Elts;

      if (StructType *STy = dyn_cast<StructType>(CurTy)) {
        for (unsigned i = 0; i != Size; ++i)
          Elts.push_back(ValueList.getConstantFwdRef(Record[i],
                                                     STy->getElementType(i)));
        V = ConstantStruct::get(STy, Elts);
      } else if (ArrayType *ATy = dyn_cast<ArrayType>(CurTy)) {
        Type *EltTy = ATy->getElementType();
        for (unsigned i = 0; i != Size; ++i)
          Elts.push_back(ValueList.getConstantFwdRef(Record[i], EltTy));
        V = ConstantArray::get(ATy, Elts);
      } else if (VectorType *VTy = dyn_cast<VectorType>(CurTy)) {
        Type *EltTy = VTy->getElementType();
        for (unsigned i = 0; i != Size; ++i)
          Elts.push_back(ValueList.getConstantFwdRef(Record[i], EltTy));
        V = ConstantVector::get(Elts);
      } else {
        V = UndefValue::get(CurTy);
      }
      break;
    }
    case bitc::CST_CODE_STRING:    // STRING: [values]
    case bitc::CST_CODE_CSTRING: { // CSTRING: [values]
      if (Record.empty())
        return error("Invalid record");

      SmallString<16> Elts(Record.begin(), Record.end());
      V = ConstantDataArray::getString(Context, Elts,
                                       BitCode == bitc::CST_CODE_CSTRING);
      break;
    }
    case bitc::CST_CODE_DATA: {// DATA: [n x value]
      if (Record.empty())
        return error("Invalid record");

      Type *EltTy = cast<SequentialType>(CurTy)->getElementType();
      if (EltTy->isIntegerTy(8)) {
        SmallVector<uint8_t, 16> Elts(Record.begin(), Record.end());
        if (isa<VectorType>(CurTy))
          V = ConstantDataVector::get(Context, Elts);
        else
          V = ConstantDataArray::get(Context, Elts);
      } else if (EltTy->isIntegerTy(16)) {
        SmallVector<uint16_t, 16> Elts(Record.begin(), Record.end());
        if (isa<VectorType>(CurTy))
          V = ConstantDataVector::get(Context, Elts);
        else
          V = ConstantDataArray::get(Context, Elts);
      } else if (EltTy->isIntegerTy(32)) {
        SmallVector<uint32_t, 16> Elts(Record.begin(), Record.end());
        if (isa<VectorType>(CurTy))
          V = ConstantDataVector::get(Context, Elts);
        else
          V = ConstantDataArray::get(Context, Elts);
      } else if (EltTy->isIntegerTy(64)) {
        SmallVector<uint64_t, 16> Elts(Record.begin(), Record.end());
        if (isa<VectorType>(CurTy))
          V = ConstantDataVector::get(Context, Elts);
        else
          V = ConstantDataArray::get(Context, Elts);
      } else if (EltTy->isHalfTy()) {
        SmallVector<uint16_t, 16> Elts(Record.begin(), Record.end());
        if (isa<VectorType>(CurTy))
          V = ConstantDataVector::getFP(Context, Elts);
        else
          V = ConstantDataArray::getFP(Context, Elts);
      } else if (EltTy->isFloatTy()) {
        SmallVector<uint32_t, 16> Elts(Record.begin(), Record.end());
        if (isa<VectorType>(CurTy))
          V = ConstantDataVector::getFP(Context, Elts);
        else
          V = ConstantDataArray::getFP(Context, Elts);
      } else if (EltTy->isDoubleTy()) {
        SmallVector<uint64_t, 16> Elts(Record.begin(), Record.end());
        if (isa<VectorType>(CurTy))
          V = ConstantDataVector::getFP(Context, Elts);
        else
          V = ConstantDataArray::getFP(Context, Elts);
      } else {
        return error("Invalid type for value");
      }
      break;
    }
    case bitc::CST_CODE_CE_BINOP: {  // CE_BINOP: [opcode, opval, opval]
      if (Record.size() < 3)
        return error("Invalid record");
      int Opc = getDecodedBinaryOpcode(Record[0], CurTy);
      if (Opc < 0) {
        V = UndefValue::get(CurTy);  // Unknown binop.
      } else {
        Constant *LHS = ValueList.getConstantFwdRef(Record[1], CurTy);
        Constant *RHS = ValueList.getConstantFwdRef(Record[2], CurTy);
        unsigned Flags = 0;
        if (Record.size() >= 4) {
          if (Opc == Instruction::Add ||
              Opc == Instruction::Sub ||
              Opc == Instruction::Mul ||
              Opc == Instruction::Shl) {
            if (Record[3] & (1 << bitc::OBO_NO_SIGNED_WRAP))
              Flags |= OverflowingBinaryOperator::NoSignedWrap;
            if (Record[3] & (1 << bitc::OBO_NO_UNSIGNED_WRAP))
              Flags |= OverflowingBinaryOperator::NoUnsignedWrap;
          } else if (Opc == Instruction::SDiv ||
                     Opc == Instruction::UDiv ||
                     Opc == Instruction::LShr ||
                     Opc == Instruction::AShr) {
            if (Record[3] & (1 << bitc::PEO_EXACT))
              Flags |= SDivOperator::IsExact;
          }
        }
        V = ConstantExpr::get(Opc, LHS, RHS, Flags);
      }
      break;
    }
    case bitc::CST_CODE_CE_CAST: {  // CE_CAST: [opcode, opty, opval]
      if (Record.size() < 3)
        return error("Invalid record");
      int Opc = getDecodedCastOpcode(Record[0]);
      if (Opc < 0) {
        V = UndefValue::get(CurTy);  // Unknown cast.
      } else {
        Type *OpTy = getTypeByID(Record[1]);
        if (!OpTy)
          return error("Invalid record");
        Constant *Op = ValueList.getConstantFwdRef(Record[2], OpTy);
        V = UpgradeBitCastExpr(Opc, Op, CurTy);
        if (!V) V = ConstantExpr::getCast(Opc, Op, CurTy);
      }
      break;
    }
    case bitc::CST_CODE_CE_INBOUNDS_GEP: // [ty, n x operands]
    case bitc::CST_CODE_CE_GEP: // [ty, n x operands]
    case bitc::CST_CODE_CE_GEP_WITH_INRANGE_INDEX: { // [ty, flags, n x
                                                     // operands]
      unsigned OpNum = 0;
      Type *PointeeType = nullptr;
      if (BitCode == bitc::CST_CODE_CE_GEP_WITH_INRANGE_INDEX ||
          Record.size() % 2)
        PointeeType = getTypeByID(Record[OpNum++]);

      bool InBounds = false;
      Optional<unsigned> InRangeIndex;
      if (BitCode == bitc::CST_CODE_CE_GEP_WITH_INRANGE_INDEX) {
        uint64_t Op = Record[OpNum++];
        InBounds = Op & 1;
        InRangeIndex = Op >> 1;
      } else if (BitCode == bitc::CST_CODE_CE_INBOUNDS_GEP)
        InBounds = true;

      SmallVector<Constant*, 16> Elts;
      while (OpNum != Record.size()) {
        Type *ElTy = getTypeByID(Record[OpNum++]);
        if (!ElTy)
          return error("Invalid record");
        Elts.push_back(ValueList.getConstantFwdRef(Record[OpNum++], ElTy));
      }

      if (PointeeType &&
          PointeeType !=
              cast<PointerType>(Elts[0]->getType()->getScalarType())
                  ->getElementType())
        return error("Explicit gep operator type does not match pointee type "
                     "of pointer operand");

      if (Elts.size() < 1)
        return error("Invalid gep with no operands");

      ArrayRef<Constant *> Indices(Elts.begin() + 1, Elts.end());
      V = ConstantExpr::getGetElementPtr(PointeeType, Elts[0], Indices,
                                         InBounds, InRangeIndex);
      break;
    }
    case bitc::CST_CODE_CE_SELECT: {  // CE_SELECT: [opval#, opval#, opval#]
      if (Record.size() < 3)
        return error("Invalid record");

      Type *SelectorTy = Type::getInt1Ty(Context);

      // The selector might be an i1 or an <n x i1>
      // Get the type from the ValueList before getting a forward ref.
      if (VectorType *VTy = dyn_cast<VectorType>(CurTy))
        if (Value *V = ValueList[Record[0]])
          if (SelectorTy != V->getType())
            SelectorTy = VectorType::get(SelectorTy, VTy->getNumElements());

      V = ConstantExpr::getSelect(ValueList.getConstantFwdRef(Record[0],
                                                              SelectorTy),
                                  ValueList.getConstantFwdRef(Record[1],CurTy),
                                  ValueList.getConstantFwdRef(Record[2],CurTy));
      break;
    }
    case bitc::CST_CODE_CE_EXTRACTELT
        : { // CE_EXTRACTELT: [opty, opval, opty, opval]
      if (Record.size() < 3)
        return error("Invalid record");
      VectorType *OpTy =
        dyn_cast_or_null<VectorType>(getTypeByID(Record[0]));
      if (!OpTy)
        return error("Invalid record");
      Constant *Op0 = ValueList.getConstantFwdRef(Record[1], OpTy);
      Constant *Op1 = nullptr;
      if (Record.size() == 4) {
        Type *IdxTy = getTypeByID(Record[2]);
        if (!IdxTy)
          return error("Invalid record");
        Op1 = ValueList.getConstantFwdRef(Record[3], IdxTy);
      } else // TODO: Remove with llvm 4.0
        Op1 = ValueList.getConstantFwdRef(Record[2], Type::getInt32Ty(Context));
      if (!Op1)
        return error("Invalid record");
      V = ConstantExpr::getExtractElement(Op0, Op1);
      break;
    }
    case bitc::CST_CODE_CE_INSERTELT
        : { // CE_INSERTELT: [opval, opval, opty, opval]
      VectorType *OpTy = dyn_cast<VectorType>(CurTy);
      if (Record.size() < 3 || !OpTy)
        return error("Invalid record");
      Constant *Op0 = ValueList.getConstantFwdRef(Record[0], OpTy);
      Constant *Op1 = ValueList.getConstantFwdRef(Record[1],
                                                  OpTy->getElementType());
      Constant *Op2 = nullptr;
      if (Record.size() == 4) {
        Type *IdxTy = getTypeByID(Record[2]);
        if (!IdxTy)
          return error("Invalid record");
        Op2 = ValueList.getConstantFwdRef(Record[3], IdxTy);
      } else // TODO: Remove with llvm 4.0
        Op2 = ValueList.getConstantFwdRef(Record[2], Type::getInt32Ty(Context));
      if (!Op2)
        return error("Invalid record");
      V = ConstantExpr::getInsertElement(Op0, Op1, Op2);
      break;
    }
    case bitc::CST_CODE_CE_SHUFFLEVEC: { // CE_SHUFFLEVEC: [opval, opval, opval]
      VectorType *OpTy = dyn_cast<VectorType>(CurTy);
      if (Record.size() < 3 || !OpTy)
        return error("Invalid record");
      Constant *Op0 = ValueList.getConstantFwdRef(Record[0], OpTy);
      Constant *Op1 = ValueList.getConstantFwdRef(Record[1], OpTy);
      Type *ShufTy = VectorType::get(Type::getInt32Ty(Context),
                                                 OpTy->getNumElements());
      Constant *Op2 = ValueList.getConstantFwdRef(Record[2], ShufTy);
      V = ConstantExpr::getShuffleVector(Op0, Op1, Op2);
      break;
    }
    case bitc::CST_CODE_CE_SHUFVEC_EX: { // [opty, opval, opval, opval]
      VectorType *RTy = dyn_cast<VectorType>(CurTy);
      VectorType *OpTy =
        dyn_cast_or_null<VectorType>(getTypeByID(Record[0]));
      if (Record.size() < 4 || !RTy || !OpTy)
        return error("Invalid record");
      Constant *Op0 = ValueList.getConstantFwdRef(Record[1], OpTy);
      Constant *Op1 = ValueList.getConstantFwdRef(Record[2], OpTy);
      Type *ShufTy = VectorType::get(Type::getInt32Ty(Context),
                                                 RTy->getNumElements());
      Constant *Op2 = ValueList.getConstantFwdRef(Record[3], ShufTy);
      V = ConstantExpr::getShuffleVector(Op0, Op1, Op2);
      break;
    }
    case bitc::CST_CODE_CE_CMP: {     // CE_CMP: [opty, opval, opval, pred]
      if (Record.size() < 4)
        return error("Invalid record");
      Type *OpTy = getTypeByID(Record[0]);
      if (!OpTy)
        return error("Invalid record");
      Constant *Op0 = ValueList.getConstantFwdRef(Record[1], OpTy);
      Constant *Op1 = ValueList.getConstantFwdRef(Record[2], OpTy);

      if (OpTy->isFPOrFPVectorTy())
        V = ConstantExpr::getFCmp(Record[3], Op0, Op1);
      else
        V = ConstantExpr::getICmp(Record[3], Op0, Op1);
      break;
    }
    // This maintains backward compatibility, pre-asm dialect keywords.
    // FIXME: Remove with the 4.0 release.
    case bitc::CST_CODE_INLINEASM_OLD: {
      if (Record.size() < 2)
        return error("Invalid record");
      std::string AsmStr, ConstrStr;
      bool HasSideEffects = Record[0] & 1;
      bool IsAlignStack = Record[0] >> 1;
      unsigned AsmStrSize = Record[1];
      if (2+AsmStrSize >= Record.size())
        return error("Invalid record");
      unsigned ConstStrSize = Record[2+AsmStrSize];
      if (3+AsmStrSize+ConstStrSize > Record.size())
        return error("Invalid record");

      for (unsigned i = 0; i != AsmStrSize; ++i)
        AsmStr += (char)Record[2+i];
      for (unsigned i = 0; i != ConstStrSize; ++i)
        ConstrStr += (char)Record[3+AsmStrSize+i];
      PointerType *PTy = cast<PointerType>(CurTy);
      V = InlineAsm::get(cast<FunctionType>(PTy->getElementType()),
                         AsmStr, ConstrStr, HasSideEffects, IsAlignStack);
      break;
    }
    // This version adds support for the asm dialect keywords (e.g.,
    // inteldialect).
    case bitc::CST_CODE_INLINEASM: {
      if (Record.size() < 2)
        return error("Invalid record");
      std::string AsmStr, ConstrStr;
      bool HasSideEffects = Record[0] & 1;
      bool IsAlignStack = (Record[0] >> 1) & 1;
      unsigned AsmDialect = Record[0] >> 2;
      unsigned AsmStrSize = Record[1];
      if (2+AsmStrSize >= Record.size())
        return error("Invalid record");
      unsigned ConstStrSize = Record[2+AsmStrSize];
      if (3+AsmStrSize+ConstStrSize > Record.size())
        return error("Invalid record");

      for (unsigned i = 0; i != AsmStrSize; ++i)
        AsmStr += (char)Record[2+i];
      for (unsigned i = 0; i != ConstStrSize; ++i)
        ConstrStr += (char)Record[3+AsmStrSize+i];
      PointerType *PTy = cast<PointerType>(CurTy);
      V = InlineAsm::get(cast<FunctionType>(PTy->getElementType()),
                         AsmStr, ConstrStr, HasSideEffects, IsAlignStack,
                         InlineAsm::AsmDialect(AsmDialect));
      break;
    }
    case bitc::CST_CODE_BLOCKADDRESS:{
      if (Record.size() < 3)
        return error("Invalid record");
      Type *FnTy = getTypeByID(Record[0]);
      if (!FnTy)
        return error("Invalid record");
      Function *Fn =
        dyn_cast_or_null<Function>(ValueList.getConstantFwdRef(Record[1],FnTy));
      if (!Fn)
        return error("Invalid record");

      // If the function is already parsed we can insert the block address right
      // away.
      BasicBlock *BB;
      unsigned BBID = Record[2];
      if (!BBID)
        // Invalid reference to entry block.
        return error("Invalid ID");
      if (!Fn->empty()) {
        Function::iterator BBI = Fn->begin(), BBE = Fn->end();
        for (size_t I = 0, E = BBID; I != E; ++I) {
          if (BBI == BBE)
            return error("Invalid ID");
          ++BBI;
        }
        BB = &*BBI;
      } else {
        // Otherwise insert a placeholder and remember it so it can be inserted
        // when the function is parsed.
        auto &FwdBBs = BasicBlockFwdRefs[Fn];
        if (FwdBBs.empty())
          BasicBlockFwdRefQueue.push_back(Fn);
        if (FwdBBs.size() < BBID + 1)
          FwdBBs.resize(BBID + 1);
        if (!FwdBBs[BBID])
          FwdBBs[BBID] = BasicBlock::Create(Context);
        BB = FwdBBs[BBID];
      }
      V = BlockAddress::get(Fn, BB);
      break;
    }
    }

    ValueList.assignValue(V, NextCstNo);
    ++NextCstNo;
  }
}

Error BitcodeReader::parseUseLists() {
  if (Stream.EnterSubBlock(bitc::USELIST_BLOCK_ID))
    return error("Invalid record");

  // Read all the records.
  SmallVector<uint64_t, 64> Record;

  while (true) {
    BitstreamEntry Entry = Stream.advanceSkippingSubblocks();

    switch (Entry.Kind) {
    case BitstreamEntry::SubBlock: // Handled for us already.
    case BitstreamEntry::Error:
      return error("Malformed block");
    case BitstreamEntry::EndBlock:
      return Error::success();
    case BitstreamEntry::Record:
      // The interesting case.
      break;
    }

    // Read a use list record.
    Record.clear();
    bool IsBB = false;
    switch (Stream.readRecord(Entry.ID, Record)) {
    default:  // Default behavior: unknown type.
      break;
    case bitc::USELIST_CODE_BB:
      IsBB = true;
      LLVM_FALLTHROUGH;
    case bitc::USELIST_CODE_DEFAULT: {
      unsigned RecordLength = Record.size();
      if (RecordLength < 3)
        // Records should have at least an ID and two indexes.
        return error("Invalid record");
      unsigned ID = Record.back();
      Record.pop_back();

      Value *V;
      if (IsBB) {
        assert(ID < FunctionBBs.size() && "Basic block not found");
        V = FunctionBBs[ID];
      } else
        V = ValueList[ID];
      unsigned NumUses = 0;
      SmallDenseMap<const Use *, unsigned, 16> Order;
      for (const Use &U : V->materialized_uses()) {
        if (++NumUses > Record.size())
          break;
        Order[&U] = Record[NumUses - 1];
      }
      if (Order.size() != Record.size() || NumUses > Record.size())
        // Mismatches can happen if the functions are being materialized lazily
        // (out-of-order), or a value has been upgraded.
        break;

      V->sortUseList([&](const Use &L, const Use &R) {
        return Order.lookup(&L) < Order.lookup(&R);
      });
      break;
    }
    }
  }
}

/// When we see the block for metadata, remember where it is and then skip it.
/// This lets us lazily deserialize the metadata.
Error BitcodeReader::rememberAndSkipMetadata() {
  // Save the current stream state.
  uint64_t CurBit = Stream.GetCurrentBitNo();
  DeferredMetadataInfo.push_back(CurBit);

  // Skip over the block for now.
  if (Stream.SkipBlock())
    return error("Invalid record");
  return Error::success();
}

Error BitcodeReader::materializeMetadata() {
  for (uint64_t BitPos : DeferredMetadataInfo) {
    // Move the bit stream to the saved position.
    Stream.JumpToBit(BitPos);
    if (Error Err = parseMetadata(true))
      return Err;
  }
  DeferredMetadataInfo.clear();
  return Error::success();
}

void BitcodeReader::setStripDebugInfo() { StripDebugInfo = true; }

/// When we see the block for a function body, remember where it is and then
/// skip it.  This lets us lazily deserialize the functions.
Error BitcodeReader::rememberAndSkipFunctionBody() {
  // Get the function we are talking about.
  if (FunctionsWithBodies.empty())
    return error("Insufficient function protos");

  Function *Fn = FunctionsWithBodies.back();
  FunctionsWithBodies.pop_back();

  // Save the current stream state.
  uint64_t CurBit = Stream.GetCurrentBitNo();
  assert(
      (DeferredFunctionInfo[Fn] == 0 || DeferredFunctionInfo[Fn] == CurBit) &&
      "Mismatch between VST and scanned function offsets");
  DeferredFunctionInfo[Fn] = CurBit;

  // Skip over the function block for now.
  if (Stream.SkipBlock())
    return error("Invalid record");
  return Error::success();
}

Error BitcodeReader::globalCleanup() {
  // Patch the initializers for globals and aliases up.
  if (Error Err = resolveGlobalAndIndirectSymbolInits())
    return Err;
  if (!GlobalInits.empty() || !IndirectSymbolInits.empty())
    return error("Malformed global initializer set");

  // Look for intrinsic functions which need to be upgraded at some point
  for (Function &F : *TheModule) {
    Function *NewFn;
    if (UpgradeIntrinsicFunction(&F, NewFn))
      UpgradedIntrinsics[&F] = NewFn;
    else if (auto Remangled = Intrinsic::remangleIntrinsicFunction(&F))
      // Some types could be renamed during loading if several modules are
      // loaded in the same LLVMContext (LTO scenario). In this case we should
      // remangle intrinsics names as well.
      RemangledIntrinsics[&F] = Remangled.getValue();
  }

  // Look for global variables which need to be renamed.
  for (GlobalVariable &GV : TheModule->globals())
    UpgradeGlobalVariable(&GV);

  // Force deallocation of memory for these vectors to favor the client that
  // want lazy deserialization.
  std::vector<std::pair<GlobalVariable*, unsigned> >().swap(GlobalInits);
  std::vector<std::pair<GlobalIndirectSymbol*, unsigned> >().swap(
      IndirectSymbolInits);
  return Error::success();
}

/// Support for lazy parsing of function bodies. This is required if we
/// either have an old bitcode file without a VST forward declaration record,
/// or if we have an anonymous function being materialized, since anonymous
/// functions do not have a name and are therefore not in the VST.
Error BitcodeReader::rememberAndSkipFunctionBodies() {
  Stream.JumpToBit(NextUnreadBit);

  if (Stream.AtEndOfStream())
    return error("Could not find function in stream");

  if (!SeenFirstFunctionBody)
    return error("Trying to materialize functions before seeing function blocks");

  // An old bitcode file with the symbol table at the end would have
  // finished the parse greedily.
  assert(SeenValueSymbolTable);

  SmallVector<uint64_t, 64> Record;

  while (true) {
    BitstreamEntry Entry = Stream.advance();
    switch (Entry.Kind) {
    default:
      return error("Expect SubBlock");
    case BitstreamEntry::SubBlock:
      switch (Entry.ID) {
      default:
        return error("Expect function block");
      case bitc::FUNCTION_BLOCK_ID:
        if (Error Err = rememberAndSkipFunctionBody())
          return Err;
        NextUnreadBit = Stream.GetCurrentBitNo();
        return Error::success();
      }
    }
  }
}

bool BitcodeReaderBase::readBlockInfo() {
  Optional<BitstreamBlockInfo> NewBlockInfo = Stream.ReadBlockInfoBlock();
  if (!NewBlockInfo)
    return true;
  BlockInfo = std::move(*NewBlockInfo);
  return false;
}

Error BitcodeReader::parseModule(uint64_t ResumeBit,
                                 bool ShouldLazyLoadMetadata) {
  if (ResumeBit)
    Stream.JumpToBit(ResumeBit);
  else if (Stream.EnterSubBlock(bitc::MODULE_BLOCK_ID))
    return error("Invalid record");

  SmallVector<uint64_t, 64> Record;
  std::vector<std::string> SectionTable;
  std::vector<std::string> GCTable;

  // Read all the records for this module.
  while (true) {
    BitstreamEntry Entry = Stream.advance();

    switch (Entry.Kind) {
    case BitstreamEntry::Error:
      return error("Malformed block");
    case BitstreamEntry::EndBlock:
      return globalCleanup();

    case BitstreamEntry::SubBlock:
      switch (Entry.ID) {
      default:  // Skip unknown content.
        if (Stream.SkipBlock())
          return error("Invalid record");
        break;
      case bitc::BLOCKINFO_BLOCK_ID:
        if (readBlockInfo())
          return error("Malformed block");
        break;
      case bitc::PARAMATTR_BLOCK_ID:
        if (Error Err = parseAttributeBlock())
          return Err;
        break;
      case bitc::PARAMATTR_GROUP_BLOCK_ID:
        if (Error Err = parseAttributeGroupBlock())
          return Err;
        break;
      case bitc::TYPE_BLOCK_ID_NEW:
        if (Error Err = parseTypeTable())
          return Err;
        break;
      case bitc::VALUE_SYMTAB_BLOCK_ID:
        if (!SeenValueSymbolTable) {
          // Either this is an old form VST without function index and an
          // associated VST forward declaration record (which would have caused
          // the VST to be jumped to and parsed before it was encountered
          // normally in the stream), or there were no function blocks to
          // trigger an earlier parsing of the VST.
          assert(VSTOffset == 0 || FunctionsWithBodies.empty());
          if (Error Err = parseValueSymbolTable())
            return Err;
          SeenValueSymbolTable = true;
        } else {
          // We must have had a VST forward declaration record, which caused
          // the parser to jump to and parse the VST earlier.
          assert(VSTOffset > 0);
          if (Stream.SkipBlock())
            return error("Invalid record");
        }
        break;
      case bitc::CONSTANTS_BLOCK_ID:
        if (Error Err = parseConstants())
          return Err;
        if (Error Err = resolveGlobalAndIndirectSymbolInits())
          return Err;
        break;
      case bitc::METADATA_BLOCK_ID:
        if (ShouldLazyLoadMetadata && !IsMetadataMaterialized) {
          if (Error Err = rememberAndSkipMetadata())
            return Err;
          break;
        }
        assert(DeferredMetadataInfo.empty() && "Unexpected deferred metadata");
        if (Error Err = parseMetadata(true))
          return Err;
        break;
      case bitc::METADATA_KIND_BLOCK_ID:
        if (Error Err = parseMetadataKinds())
          return Err;
        break;
      case bitc::FUNCTION_BLOCK_ID:
        // If this is the first function body we've seen, reverse the
        // FunctionsWithBodies list.
        if (!SeenFirstFunctionBody) {
          std::reverse(FunctionsWithBodies.begin(), FunctionsWithBodies.end());
          if (Error Err = globalCleanup())
            return Err;
          SeenFirstFunctionBody = true;
        }

        if (VSTOffset > 0) {
          // If we have a VST forward declaration record, make sure we
          // parse the VST now if we haven't already. It is needed to
          // set up the DeferredFunctionInfo vector for lazy reading.
          if (!SeenValueSymbolTable) {
            if (Error Err = BitcodeReader::parseValueSymbolTable(VSTOffset))
              return Err;
            SeenValueSymbolTable = true;
            // Fall through so that we record the NextUnreadBit below.
            // This is necessary in case we have an anonymous function that
            // is later materialized. Since it will not have a VST entry we
            // need to fall back to the lazy parse to find its offset.
          } else {
            // If we have a VST forward declaration record, but have already
            // parsed the VST (just above, when the first function body was
            // encountered here), then we are resuming the parse after
            // materializing functions. The ResumeBit points to the
            // start of the last function block recorded in the
            // DeferredFunctionInfo map. Skip it.
            if (Stream.SkipBlock())
              return error("Invalid record");
            continue;
          }
        }

        // Support older bitcode files that did not have the function
        // index in the VST, nor a VST forward declaration record, as
        // well as anonymous functions that do not have VST entries.
        // Build the DeferredFunctionInfo vector on the fly.
        if (Error Err = rememberAndSkipFunctionBody())
          return Err;

        // Suspend parsing when we reach the function bodies. Subsequent
        // materialization calls will resume it when necessary. If the bitcode
        // file is old, the symbol table will be at the end instead and will not
        // have been seen yet. In this case, just finish the parse now.
        if (SeenValueSymbolTable) {
          NextUnreadBit = Stream.GetCurrentBitNo();
          // After the VST has been parsed, we need to make sure intrinsic name
          // are auto-upgraded.
          return globalCleanup();
        }
        break;
      case bitc::USELIST_BLOCK_ID:
        if (Error Err = parseUseLists())
          return Err;
        break;
      case bitc::OPERAND_BUNDLE_TAGS_BLOCK_ID:
        if (Error Err = parseOperandBundleTags())
          return Err;
        break;
      }
      continue;

    case BitstreamEntry::Record:
      // The interesting case.
      break;
    }

    // Read a record.
    auto BitCode = Stream.readRecord(Entry.ID, Record);
    switch (BitCode) {
    default: break;  // Default behavior, ignore unknown content.
    case bitc::MODULE_CODE_VERSION: {  // VERSION: [version#]
      if (Record.size() < 1)
        return error("Invalid record");
      // Only version #0 and #1 are supported so far.
      unsigned module_version = Record[0];
      switch (module_version) {
        default:
          return error("Invalid value");
        case 0:
          UseRelativeIDs = false;
          break;
        case 1:
          UseRelativeIDs = true;
          break;
      }
      break;
    }
    case bitc::MODULE_CODE_TRIPLE: {  // TRIPLE: [strchr x N]
      std::string S;
      if (convertToString(Record, 0, S))
        return error("Invalid record");
      TheModule->setTargetTriple(S);
      break;
    }
    case bitc::MODULE_CODE_DATALAYOUT: {  // DATALAYOUT: [strchr x N]
      std::string S;
      if (convertToString(Record, 0, S))
        return error("Invalid record");
      TheModule->setDataLayout(S);
      break;
    }
    case bitc::MODULE_CODE_ASM: {  // ASM: [strchr x N]
      std::string S;
      if (convertToString(Record, 0, S))
        return error("Invalid record");
      TheModule->setModuleInlineAsm(S);
      break;
    }
    case bitc::MODULE_CODE_DEPLIB: {  // DEPLIB: [strchr x N]
      // FIXME: Remove in 4.0.
      std::string S;
      if (convertToString(Record, 0, S))
        return error("Invalid record");
      // Ignore value.
      break;
    }
    case bitc::MODULE_CODE_SECTIONNAME: {  // SECTIONNAME: [strchr x N]
      std::string S;
      if (convertToString(Record, 0, S))
        return error("Invalid record");
      SectionTable.push_back(S);
      break;
    }
    case bitc::MODULE_CODE_GCNAME: {  // SECTIONNAME: [strchr x N]
      std::string S;
      if (convertToString(Record, 0, S))
        return error("Invalid record");
      GCTable.push_back(S);
      break;
    }
    case bitc::MODULE_CODE_COMDAT: { // COMDAT: [selection_kind, name]
      if (Record.size() < 2)
        return error("Invalid record");
      Comdat::SelectionKind SK = getDecodedComdatSelectionKind(Record[0]);
      unsigned ComdatNameSize = Record[1];
      std::string ComdatName;
      ComdatName.reserve(ComdatNameSize);
      for (unsigned i = 0; i != ComdatNameSize; ++i)
        ComdatName += (char)Record[2 + i];
      Comdat *C = TheModule->getOrInsertComdat(ComdatName);
      C->setSelectionKind(SK);
      ComdatList.push_back(C);
      break;
    }
    // GLOBALVAR: [pointer type, isconst, initid,
    //             linkage, alignment, section, visibility, threadlocal,
    //             unnamed_addr, externally_initialized, dllstorageclass,
    //             comdat]
    case bitc::MODULE_CODE_GLOBALVAR: {
      if (Record.size() < 6)
        return error("Invalid record");
      Type *Ty = getTypeByID(Record[0]);
      if (!Ty)
        return error("Invalid record");
      bool isConstant = Record[1] & 1;
      bool explicitType = Record[1] & 2;
      unsigned AddressSpace;
      if (explicitType) {
        AddressSpace = Record[1] >> 2;
      } else {
        if (!Ty->isPointerTy())
          return error("Invalid type for value");
        AddressSpace = cast<PointerType>(Ty)->getAddressSpace();
        Ty = cast<PointerType>(Ty)->getElementType();
      }

      uint64_t RawLinkage = Record[3];
      GlobalValue::LinkageTypes Linkage = getDecodedLinkage(RawLinkage);
      unsigned Alignment;
      if (Error Err = parseAlignmentValue(Record[4], Alignment))
        return Err;
      std::string Section;
      if (Record[5]) {
        if (Record[5]-1 >= SectionTable.size())
          return error("Invalid ID");
        Section = SectionTable[Record[5]-1];
      }
      GlobalValue::VisibilityTypes Visibility = GlobalValue::DefaultVisibility;
      // Local linkage must have default visibility.
      if (Record.size() > 6 && !GlobalValue::isLocalLinkage(Linkage))
        // FIXME: Change to an error if non-default in 4.0.
        Visibility = getDecodedVisibility(Record[6]);

      GlobalVariable::ThreadLocalMode TLM = GlobalVariable::NotThreadLocal;
      if (Record.size() > 7)
        TLM = getDecodedThreadLocalMode(Record[7]);

      GlobalValue::UnnamedAddr UnnamedAddr = GlobalValue::UnnamedAddr::None;
      if (Record.size() > 8)
        UnnamedAddr = getDecodedUnnamedAddrType(Record[8]);

      bool ExternallyInitialized = false;
      if (Record.size() > 9)
        ExternallyInitialized = Record[9];

      GlobalVariable *NewGV =
        new GlobalVariable(*TheModule, Ty, isConstant, Linkage, nullptr, "", nullptr,
                           TLM, AddressSpace, ExternallyInitialized);
      NewGV->setAlignment(Alignment);
      if (!Section.empty())
        NewGV->setSection(Section);
      NewGV->setVisibility(Visibility);
      NewGV->setUnnamedAddr(UnnamedAddr);

      if (Record.size() > 10)
        NewGV->setDLLStorageClass(getDecodedDLLStorageClass(Record[10]));
      else
        upgradeDLLImportExportLinkage(NewGV, RawLinkage);

      ValueList.push_back(NewGV);

      // Remember which value to use for the global initializer.
      if (unsigned InitID = Record[2])
        GlobalInits.push_back(std::make_pair(NewGV, InitID-1));

      if (Record.size() > 11) {
        if (unsigned ComdatID = Record[11]) {
          if (ComdatID > ComdatList.size())
            return error("Invalid global variable comdat ID");
          NewGV->setComdat(ComdatList[ComdatID - 1]);
        }
      } else if (hasImplicitComdat(RawLinkage)) {
        NewGV->setComdat(reinterpret_cast<Comdat *>(1));
      }

      break;
    }
    // FUNCTION:  [type, callingconv, isproto, linkage, paramattr,
    //             alignment, section, visibility, gc, unnamed_addr,
    //             prologuedata, dllstorageclass, comdat, prefixdata]
    case bitc::MODULE_CODE_FUNCTION: {
      if (Record.size() < 8)
        return error("Invalid record");
      Type *Ty = getTypeByID(Record[0]);
      if (!Ty)
        return error("Invalid record");
      if (auto *PTy = dyn_cast<PointerType>(Ty))
        Ty = PTy->getElementType();
      auto *FTy = dyn_cast<FunctionType>(Ty);
      if (!FTy)
        return error("Invalid type for value");
      auto CC = static_cast<CallingConv::ID>(Record[1]);
      if (CC & ~CallingConv::MaxID)
        return error("Invalid calling convention ID");

      Function *Func = Function::Create(FTy, GlobalValue::ExternalLinkage,
                                        "", TheModule);

      Func->setCallingConv(CC);
      bool isProto = Record[2];
      uint64_t RawLinkage = Record[3];
      Func->setLinkage(getDecodedLinkage(RawLinkage));
      Func->setAttributes(getAttributes(Record[4]));

      unsigned Alignment;
      if (Error Err = parseAlignmentValue(Record[5], Alignment))
        return Err;
      Func->setAlignment(Alignment);
      if (Record[6]) {
        if (Record[6]-1 >= SectionTable.size())
          return error("Invalid ID");
        Func->setSection(SectionTable[Record[6]-1]);
      }
      // Local linkage must have default visibility.
      if (!Func->hasLocalLinkage())
        // FIXME: Change to an error if non-default in 4.0.
        Func->setVisibility(getDecodedVisibility(Record[7]));
      if (Record.size() > 8 && Record[8]) {
        if (Record[8]-1 >= GCTable.size())
          return error("Invalid ID");
        Func->setGC(GCTable[Record[8] - 1]);
      }
      GlobalValue::UnnamedAddr UnnamedAddr = GlobalValue::UnnamedAddr::None;
      if (Record.size() > 9)
        UnnamedAddr = getDecodedUnnamedAddrType(Record[9]);
      Func->setUnnamedAddr(UnnamedAddr);
      if (Record.size() > 10 && Record[10] != 0)
        FunctionPrologues.push_back(std::make_pair(Func, Record[10]-1));

      if (Record.size() > 11)
        Func->setDLLStorageClass(getDecodedDLLStorageClass(Record[11]));
      else
        upgradeDLLImportExportLinkage(Func, RawLinkage);

      if (Record.size() > 12) {
        if (unsigned ComdatID = Record[12]) {
          if (ComdatID > ComdatList.size())
            return error("Invalid function comdat ID");
          Func->setComdat(ComdatList[ComdatID - 1]);
        }
      } else if (hasImplicitComdat(RawLinkage)) {
        Func->setComdat(reinterpret_cast<Comdat *>(1));
      }

      if (Record.size() > 13 && Record[13] != 0)
        FunctionPrefixes.push_back(std::make_pair(Func, Record[13]-1));

      if (Record.size() > 14 && Record[14] != 0)
        FunctionPersonalityFns.push_back(std::make_pair(Func, Record[14] - 1));

      ValueList.push_back(Func);

      // If this is a function with a body, remember the prototype we are
      // creating now, so that we can match up the body with them later.
      if (!isProto) {
        Func->setIsMaterializable(true);
        FunctionsWithBodies.push_back(Func);
        DeferredFunctionInfo[Func] = 0;
      }
      break;
    }
    // ALIAS: [alias type, addrspace, aliasee val#, linkage]
    // ALIAS: [alias type, addrspace, aliasee val#, linkage, visibility, dllstorageclass]
    // IFUNC: [alias type, addrspace, aliasee val#, linkage, visibility, dllstorageclass]
    case bitc::MODULE_CODE_IFUNC:
    case bitc::MODULE_CODE_ALIAS:
    case bitc::MODULE_CODE_ALIAS_OLD: {
      bool NewRecord = BitCode != bitc::MODULE_CODE_ALIAS_OLD;
      if (Record.size() < (3 + (unsigned)NewRecord))
        return error("Invalid record");
      unsigned OpNum = 0;
      Type *Ty = getTypeByID(Record[OpNum++]);
      if (!Ty)
        return error("Invalid record");

      unsigned AddrSpace;
      if (!NewRecord) {
        auto *PTy = dyn_cast<PointerType>(Ty);
        if (!PTy)
          return error("Invalid type for value");
        Ty = PTy->getElementType();
        AddrSpace = PTy->getAddressSpace();
      } else {
        AddrSpace = Record[OpNum++];
      }

      auto Val = Record[OpNum++];
      auto Linkage = Record[OpNum++];
      GlobalIndirectSymbol *NewGA;
      if (BitCode == bitc::MODULE_CODE_ALIAS ||
          BitCode == bitc::MODULE_CODE_ALIAS_OLD)
        NewGA = GlobalAlias::create(Ty, AddrSpace, getDecodedLinkage(Linkage),
                                    "", TheModule);
      else
        NewGA = GlobalIFunc::create(Ty, AddrSpace, getDecodedLinkage(Linkage),
                                    "", nullptr, TheModule);
      // Old bitcode files didn't have visibility field.
      // Local linkage must have default visibility.
      if (OpNum != Record.size()) {
        auto VisInd = OpNum++;
        if (!NewGA->hasLocalLinkage())
          // FIXME: Change to an error if non-default in 4.0.
          NewGA->setVisibility(getDecodedVisibility(Record[VisInd]));
      }
      if (OpNum != Record.size())
        NewGA->setDLLStorageClass(getDecodedDLLStorageClass(Record[OpNum++]));
      else
        upgradeDLLImportExportLinkage(NewGA, Linkage);
      if (OpNum != Record.size())
        NewGA->setThreadLocalMode(getDecodedThreadLocalMode(Record[OpNum++]));
      if (OpNum != Record.size())
        NewGA->setUnnamedAddr(getDecodedUnnamedAddrType(Record[OpNum++]));
      ValueList.push_back(NewGA);
      IndirectSymbolInits.push_back(std::make_pair(NewGA, Val));
      break;
    }
    /// MODULE_CODE_PURGEVALS: [numvals]
    case bitc::MODULE_CODE_PURGEVALS:
      // Trim down the value list to the specified size.
      if (Record.size() < 1 || Record[0] > ValueList.size())
        return error("Invalid record");
      ValueList.shrinkTo(Record[0]);
      break;
    /// MODULE_CODE_VSTOFFSET: [offset]
    case bitc::MODULE_CODE_VSTOFFSET:
      if (Record.size() < 1)
        return error("Invalid record");
      // Note that we subtract 1 here because the offset is relative to one word
      // before the start of the identification or module block, which was
      // historically always the start of the regular bitcode header.
      VSTOffset = Record[0] - 1;
      break;
    /// MODULE_CODE_SOURCE_FILENAME: [namechar x N]
    case bitc::MODULE_CODE_SOURCE_FILENAME:
      SmallString<128> ValueName;
      if (convertToString(Record, 0, ValueName))
        return error("Invalid record");
      TheModule->setSourceFileName(ValueName);
      break;
    }
    Record.clear();
  }
}

Error BitcodeReader::parseBitcodeInto(Module *M, bool ShouldLazyLoadMetadata) {
  TheModule = M;
  return parseModule(0, ShouldLazyLoadMetadata);
}

Error BitcodeReader::parseGlobalObjectAttachment(GlobalObject &GO,
                                                 ArrayRef<uint64_t> Record) {
  assert(Record.size() % 2 == 0);
  for (unsigned I = 0, E = Record.size(); I != E; I += 2) {
    auto K = MDKindMap.find(Record[I]);
    if (K == MDKindMap.end())
      return error("Invalid ID");
    MDNode *MD = MetadataList.getMDNodeFwdRefOrNull(Record[I + 1]);
    if (!MD)
      return error("Invalid metadata attachment");
    GO.addMetadata(K->second, *MD);
  }
  return Error::success();
}

/// Parse metadata attachments.
Error BitcodeReader::parseMetadataAttachment(Function &F) {
  if (Stream.EnterSubBlock(bitc::METADATA_ATTACHMENT_ID))
    return error("Invalid record");

  SmallVector<uint64_t, 64> Record;

  while (true) {
    BitstreamEntry Entry = Stream.advanceSkippingSubblocks();

    switch (Entry.Kind) {
    case BitstreamEntry::SubBlock: // Handled for us already.
    case BitstreamEntry::Error:
      return error("Malformed block");
    case BitstreamEntry::EndBlock:
      return Error::success();
    case BitstreamEntry::Record:
      // The interesting case.
      break;
    }

    // Read a metadata attachment record.
    Record.clear();
    switch (Stream.readRecord(Entry.ID, Record)) {
    default:  // Default behavior: ignore.
      break;
    case bitc::METADATA_ATTACHMENT: {
      unsigned RecordLength = Record.size();
      if (Record.empty())
        return error("Invalid record");
      if (RecordLength % 2 == 0) {
        // A function attachment.
        if (Error Err = parseGlobalObjectAttachment(F, Record))
          return Err;
        continue;
      }

      // An instruction attachment.
      Instruction *Inst = InstructionList[Record[0]];
      for (unsigned i = 1; i != RecordLength; i = i+2) {
        unsigned Kind = Record[i];
        DenseMap<unsigned, unsigned>::iterator I =
          MDKindMap.find(Kind);
        if (I == MDKindMap.end())
          return error("Invalid ID");
        Metadata *Node = MetadataList.getMetadataFwdRef(Record[i + 1]);
        if (isa<LocalAsMetadata>(Node))
          // Drop the attachment.  This used to be legal, but there's no
          // upgrade path.
          break;
        MDNode *MD = dyn_cast_or_null<MDNode>(Node);
        if (!MD)
          return error("Invalid metadata attachment");

        if (HasSeenOldLoopTags && I->second == LLVMContext::MD_loop)
          MD = upgradeInstructionLoopAttachment(*MD);

        if (I->second == LLVMContext::MD_tbaa) {
          assert(!MD->isTemporary() && "should load MDs before attachments");
          MD = UpgradeTBAANode(*MD);
        }
        Inst->setMetadata(I->second, MD);
      }
      break;
    }
    }
  }
}

Error BitcodeReader::typeCheckLoadStoreInst(Type *ValType, Type *PtrType) {
  if (!isa<PointerType>(PtrType))
    return error("Load/Store operand is not a pointer type");
  Type *ElemType = cast<PointerType>(PtrType)->getElementType();

  if (ValType && ValType != ElemType)
    return error("Explicit load/store type does not match pointee "
                 "type of pointer operand");
  if (!PointerType::isLoadableOrStorableType(ElemType))
    return error("Cannot load/store from pointer");
  return Error::success();
}

/// Lazily parse the specified function body block.
Error BitcodeReader::parseFunctionBody(Function *F) {
  if (Stream.EnterSubBlock(bitc::FUNCTION_BLOCK_ID))
    return error("Invalid record");

  // Unexpected unresolved metadata when parsing function.
  if (MetadataList.hasFwdRefs())
    return error("Invalid function metadata: incoming forward references");

  InstructionList.clear();
  unsigned ModuleValueListSize = ValueList.size();
  unsigned ModuleMetadataListSize = MetadataList.size();

  // Add all the function arguments to the value table.
  for (Argument &I : F->args())
    ValueList.push_back(&I);

  unsigned NextValueNo = ValueList.size();
  BasicBlock *CurBB = nullptr;
  unsigned CurBBNo = 0;

  DebugLoc LastLoc;
  auto getLastInstruction = [&]() -> Instruction * {
    if (CurBB && !CurBB->empty())
      return &CurBB->back();
    else if (CurBBNo && FunctionBBs[CurBBNo - 1] &&
             !FunctionBBs[CurBBNo - 1]->empty())
      return &FunctionBBs[CurBBNo - 1]->back();
    return nullptr;
  };

  std::vector<OperandBundleDef> OperandBundles;

  // Read all the records.
  SmallVector<uint64_t, 64> Record;

  while (true) {
    BitstreamEntry Entry = Stream.advance();

    switch (Entry.Kind) {
    case BitstreamEntry::Error:
      return error("Malformed block");
    case BitstreamEntry::EndBlock:
      goto OutOfRecordLoop;

    case BitstreamEntry::SubBlock:
      switch (Entry.ID) {
      default:  // Skip unknown content.
        if (Stream.SkipBlock())
          return error("Invalid record");
        break;
      case bitc::CONSTANTS_BLOCK_ID:
        if (Error Err = parseConstants())
          return Err;
        NextValueNo = ValueList.size();
        break;
      case bitc::VALUE_SYMTAB_BLOCK_ID:
        if (Error Err = parseValueSymbolTable())
          return Err;
        break;
      case bitc::METADATA_ATTACHMENT_ID:
        if (Error Err = parseMetadataAttachment(*F))
          return Err;
        break;
      case bitc::METADATA_BLOCK_ID:
        if (Error Err = parseMetadata())
          return Err;
        break;
      case bitc::USELIST_BLOCK_ID:
        if (Error Err = parseUseLists())
          return Err;
        break;
      }
      continue;

    case BitstreamEntry::Record:
      // The interesting case.
      break;
    }

    // Read a record.
    Record.clear();
    Instruction *I = nullptr;
    unsigned BitCode = Stream.readRecord(Entry.ID, Record);
    switch (BitCode) {
    default: // Default behavior: reject
      return error("Invalid value");
    case bitc::FUNC_CODE_DECLAREBLOCKS: {   // DECLAREBLOCKS: [nblocks]
      if (Record.size() < 1 || Record[0] == 0)
        return error("Invalid record");
      // Create all the basic blocks for the function.
      FunctionBBs.resize(Record[0]);

      // See if anything took the address of blocks in this function.
      auto BBFRI = BasicBlockFwdRefs.find(F);
      if (BBFRI == BasicBlockFwdRefs.end()) {
        for (unsigned i = 0, e = FunctionBBs.size(); i != e; ++i)
          FunctionBBs[i] = BasicBlock::Create(Context, "", F);
      } else {
        auto &BBRefs = BBFRI->second;
        // Check for invalid basic block references.
        if (BBRefs.size() > FunctionBBs.size())
          return error("Invalid ID");
        assert(!BBRefs.empty() && "Unexpected empty array");
        assert(!BBRefs.front() && "Invalid reference to entry block");
        for (unsigned I = 0, E = FunctionBBs.size(), RE = BBRefs.size(); I != E;
             ++I)
          if (I < RE && BBRefs[I]) {
            BBRefs[I]->insertInto(F);
            FunctionBBs[I] = BBRefs[I];
          } else {
            FunctionBBs[I] = BasicBlock::Create(Context, "", F);
          }

        // Erase from the table.
        BasicBlockFwdRefs.erase(BBFRI);
      }

      CurBB = FunctionBBs[0];
      continue;
    }

    case bitc::FUNC_CODE_DEBUG_LOC_AGAIN:  // DEBUG_LOC_AGAIN
      // This record indicates that the last instruction is at the same
      // location as the previous instruction with a location.
      I = getLastInstruction();

      if (!I)
        return error("Invalid record");
      I->setDebugLoc(LastLoc);
      I = nullptr;
      continue;

    case bitc::FUNC_CODE_DEBUG_LOC: {      // DEBUG_LOC: [line, col, scope, ia]
      I = getLastInstruction();
      if (!I || Record.size() < 4)
        return error("Invalid record");

      unsigned Line = Record[0], Col = Record[1];
      unsigned ScopeID = Record[2], IAID = Record[3];

      MDNode *Scope = nullptr, *IA = nullptr;
      if (ScopeID) {
        Scope = MetadataList.getMDNodeFwdRefOrNull(ScopeID - 1);
        if (!Scope)
          return error("Invalid record");
      }
      if (IAID) {
        IA = MetadataList.getMDNodeFwdRefOrNull(IAID - 1);
        if (!IA)
          return error("Invalid record");
      }
      LastLoc = DebugLoc::get(Line, Col, Scope, IA);
      I->setDebugLoc(LastLoc);
      I = nullptr;
      continue;
    }

    case bitc::FUNC_CODE_INST_BINOP: {    // BINOP: [opval, ty, opval, opcode]
      unsigned OpNum = 0;
      Value *LHS, *RHS;
      if (getValueTypePair(Record, OpNum, NextValueNo, LHS) ||
          popValue(Record, OpNum, NextValueNo, LHS->getType(), RHS) ||
          OpNum+1 > Record.size())
        return error("Invalid record");

      int Opc = getDecodedBinaryOpcode(Record[OpNum++], LHS->getType());
      if (Opc == -1)
        return error("Invalid record");
      I = BinaryOperator::Create((Instruction::BinaryOps)Opc, LHS, RHS);
      InstructionList.push_back(I);
      if (OpNum < Record.size()) {
        if (Opc == Instruction::Add ||
            Opc == Instruction::Sub ||
            Opc == Instruction::Mul ||
            Opc == Instruction::Shl) {
          if (Record[OpNum] & (1 << bitc::OBO_NO_SIGNED_WRAP))
            cast<BinaryOperator>(I)->setHasNoSignedWrap(true);
          if (Record[OpNum] & (1 << bitc::OBO_NO_UNSIGNED_WRAP))
            cast<BinaryOperator>(I)->setHasNoUnsignedWrap(true);
        } else if (Opc == Instruction::SDiv ||
                   Opc == Instruction::UDiv ||
                   Opc == Instruction::LShr ||
                   Opc == Instruction::AShr) {
          if (Record[OpNum] & (1 << bitc::PEO_EXACT))
            cast<BinaryOperator>(I)->setIsExact(true);
        } else if (isa<FPMathOperator>(I)) {
          FastMathFlags FMF = getDecodedFastMathFlags(Record[OpNum]);
          if (FMF.any())
            I->setFastMathFlags(FMF);
        }

      }
      break;
    }
    case bitc::FUNC_CODE_INST_CAST: {    // CAST: [opval, opty, destty, castopc]
      unsigned OpNum = 0;
      Value *Op;
      if (getValueTypePair(Record, OpNum, NextValueNo, Op) ||
          OpNum+2 != Record.size())
        return error("Invalid record");

      Type *ResTy = getTypeByID(Record[OpNum]);
      int Opc = getDecodedCastOpcode(Record[OpNum + 1]);
      if (Opc == -1 || !ResTy)
        return error("Invalid record");
      Instruction *Temp = nullptr;
      if ((I = UpgradeBitCastInst(Opc, Op, ResTy, Temp))) {
        if (Temp) {
          InstructionList.push_back(Temp);
          CurBB->getInstList().push_back(Temp);
        }
      } else {
        auto CastOp = (Instruction::CastOps)Opc;
        if (!CastInst::castIsValid(CastOp, Op, ResTy))
          return error("Invalid cast");
        I = CastInst::Create(CastOp, Op, ResTy);
      }
      InstructionList.push_back(I);
      break;
    }
    case bitc::FUNC_CODE_INST_INBOUNDS_GEP_OLD:
    case bitc::FUNC_CODE_INST_GEP_OLD:
    case bitc::FUNC_CODE_INST_GEP: { // GEP: type, [n x operands]
      unsigned OpNum = 0;

      Type *Ty;
      bool InBounds;

      if (BitCode == bitc::FUNC_CODE_INST_GEP) {
        InBounds = Record[OpNum++];
        Ty = getTypeByID(Record[OpNum++]);
      } else {
        InBounds = BitCode == bitc::FUNC_CODE_INST_INBOUNDS_GEP_OLD;
        Ty = nullptr;
      }

      Value *BasePtr;
      if (getValueTypePair(Record, OpNum, NextValueNo, BasePtr))
        return error("Invalid record");

      if (!Ty)
        Ty = cast<PointerType>(BasePtr->getType()->getScalarType())
                 ->getElementType();
      else if (Ty !=
               cast<PointerType>(BasePtr->getType()->getScalarType())
                   ->getElementType())
        return error(
            "Explicit gep type does not match pointee type of pointer operand");

      SmallVector<Value*, 16> GEPIdx;
      while (OpNum != Record.size()) {
        Value *Op;
        if (getValueTypePair(Record, OpNum, NextValueNo, Op))
          return error("Invalid record");
        GEPIdx.push_back(Op);
      }

      I = GetElementPtrInst::Create(Ty, BasePtr, GEPIdx);

      InstructionList.push_back(I);
      if (InBounds)
        cast<GetElementPtrInst>(I)->setIsInBounds(true);
      break;
    }

    case bitc::FUNC_CODE_INST_EXTRACTVAL: {
                                       // EXTRACTVAL: [opty, opval, n x indices]
      unsigned OpNum = 0;
      Value *Agg;
      if (getValueTypePair(Record, OpNum, NextValueNo, Agg))
        return error("Invalid record");

      unsigned RecSize = Record.size();
      if (OpNum == RecSize)
        return error("EXTRACTVAL: Invalid instruction with 0 indices");

      SmallVector<unsigned, 4> EXTRACTVALIdx;
      Type *CurTy = Agg->getType();
      for (; OpNum != RecSize; ++OpNum) {
        bool IsArray = CurTy->isArrayTy();
        bool IsStruct = CurTy->isStructTy();
        uint64_t Index = Record[OpNum];

        if (!IsStruct && !IsArray)
          return error("EXTRACTVAL: Invalid type");
        if ((unsigned)Index != Index)
          return error("Invalid value");
        if (IsStruct && Index >= CurTy->subtypes().size())
          return error("EXTRACTVAL: Invalid struct index");
        if (IsArray && Index >= CurTy->getArrayNumElements())
          return error("EXTRACTVAL: Invalid array index");
        EXTRACTVALIdx.push_back((unsigned)Index);

        if (IsStruct)
          CurTy = CurTy->subtypes()[Index];
        else
          CurTy = CurTy->subtypes()[0];
      }

      I = ExtractValueInst::Create(Agg, EXTRACTVALIdx);
      InstructionList.push_back(I);
      break;
    }

    case bitc::FUNC_CODE_INST_INSERTVAL: {
                           // INSERTVAL: [opty, opval, opty, opval, n x indices]
      unsigned OpNum = 0;
      Value *Agg;
      if (getValueTypePair(Record, OpNum, NextValueNo, Agg))
        return error("Invalid record");
      Value *Val;
      if (getValueTypePair(Record, OpNum, NextValueNo, Val))
        return error("Invalid record");

      unsigned RecSize = Record.size();
      if (OpNum == RecSize)
        return error("INSERTVAL: Invalid instruction with 0 indices");

      SmallVector<unsigned, 4> INSERTVALIdx;
      Type *CurTy = Agg->getType();
      for (; OpNum != RecSize; ++OpNum) {
        bool IsArray = CurTy->isArrayTy();
        bool IsStruct = CurTy->isStructTy();
        uint64_t Index = Record[OpNum];

        if (!IsStruct && !IsArray)
          return error("INSERTVAL: Invalid type");
        if ((unsigned)Index != Index)
          return error("Invalid value");
        if (IsStruct && Index >= CurTy->subtypes().size())
          return error("INSERTVAL: Invalid struct index");
        if (IsArray && Index >= CurTy->getArrayNumElements())
          return error("INSERTVAL: Invalid array index");

        INSERTVALIdx.push_back((unsigned)Index);
        if (IsStruct)
          CurTy = CurTy->subtypes()[Index];
        else
          CurTy = CurTy->subtypes()[0];
      }

      if (CurTy != Val->getType())
        return error("Inserted value type doesn't match aggregate type");

      I = InsertValueInst::Create(Agg, Val, INSERTVALIdx);
      InstructionList.push_back(I);
      break;
    }

    case bitc::FUNC_CODE_INST_SELECT: { // SELECT: [opval, ty, opval, opval]
      // obsolete form of select
      // handles select i1 ... in old bitcode
      unsigned OpNum = 0;
      Value *TrueVal, *FalseVal, *Cond;
      if (getValueTypePair(Record, OpNum, NextValueNo, TrueVal) ||
          popValue(Record, OpNum, NextValueNo, TrueVal->getType(), FalseVal) ||
          popValue(Record, OpNum, NextValueNo, Type::getInt1Ty(Context), Cond))
        return error("Invalid record");

      I = SelectInst::Create(Cond, TrueVal, FalseVal);
      InstructionList.push_back(I);
      break;
    }

    case bitc::FUNC_CODE_INST_VSELECT: {// VSELECT: [ty,opval,opval,predty,pred]
      // new form of select
      // handles select i1 or select [N x i1]
      unsigned OpNum = 0;
      Value *TrueVal, *FalseVal, *Cond;
      if (getValueTypePair(Record, OpNum, NextValueNo, TrueVal) ||
          popValue(Record, OpNum, NextValueNo, TrueVal->getType(), FalseVal) ||
          getValueTypePair(Record, OpNum, NextValueNo, Cond))
        return error("Invalid record");

      // select condition can be either i1 or [N x i1]
      if (VectorType* vector_type =
          dyn_cast<VectorType>(Cond->getType())) {
        // expect <n x i1>
        if (vector_type->getElementType() != Type::getInt1Ty(Context))
          return error("Invalid type for value");
      } else {
        // expect i1
        if (Cond->getType() != Type::getInt1Ty(Context))
          return error("Invalid type for value");
      }

      I = SelectInst::Create(Cond, TrueVal, FalseVal);
      InstructionList.push_back(I);
      break;
    }

    case bitc::FUNC_CODE_INST_EXTRACTELT: { // EXTRACTELT: [opty, opval, opval]
      unsigned OpNum = 0;
      Value *Vec, *Idx;
      if (getValueTypePair(Record, OpNum, NextValueNo, Vec) ||
          getValueTypePair(Record, OpNum, NextValueNo, Idx))
        return error("Invalid record");
      if (!Vec->getType()->isVectorTy())
        return error("Invalid type for value");
      I = ExtractElementInst::Create(Vec, Idx);
      InstructionList.push_back(I);
      break;
    }

    case bitc::FUNC_CODE_INST_INSERTELT: { // INSERTELT: [ty, opval,opval,opval]
      unsigned OpNum = 0;
      Value *Vec, *Elt, *Idx;
      if (getValueTypePair(Record, OpNum, NextValueNo, Vec))
        return error("Invalid record");
      if (!Vec->getType()->isVectorTy())
        return error("Invalid type for value");
      if (popValue(Record, OpNum, NextValueNo,
                   cast<VectorType>(Vec->getType())->getElementType(), Elt) ||
          getValueTypePair(Record, OpNum, NextValueNo, Idx))
        return error("Invalid record");
      I = InsertElementInst::Create(Vec, Elt, Idx);
      InstructionList.push_back(I);
      break;
    }

    case bitc::FUNC_CODE_INST_SHUFFLEVEC: {// SHUFFLEVEC: [opval,ty,opval,opval]
      unsigned OpNum = 0;
      Value *Vec1, *Vec2, *Mask;
      if (getValueTypePair(Record, OpNum, NextValueNo, Vec1) ||
          popValue(Record, OpNum, NextValueNo, Vec1->getType(), Vec2))
        return error("Invalid record");

      if (getValueTypePair(Record, OpNum, NextValueNo, Mask))
        return error("Invalid record");
      if (!Vec1->getType()->isVectorTy() || !Vec2->getType()->isVectorTy())
        return error("Invalid type for value");
      I = new ShuffleVectorInst(Vec1, Vec2, Mask);
      InstructionList.push_back(I);
      break;
    }

    case bitc::FUNC_CODE_INST_CMP:   // CMP: [opty, opval, opval, pred]
      // Old form of ICmp/FCmp returning bool
      // Existed to differentiate between icmp/fcmp and vicmp/vfcmp which were
      // both legal on vectors but had different behaviour.
    case bitc::FUNC_CODE_INST_CMP2: { // CMP2: [opty, opval, opval, pred]
      // FCmp/ICmp returning bool or vector of bool

      unsigned OpNum = 0;
      Value *LHS, *RHS;
      if (getValueTypePair(Record, OpNum, NextValueNo, LHS) ||
          popValue(Record, OpNum, NextValueNo, LHS->getType(), RHS))
        return error("Invalid record");

      unsigned PredVal = Record[OpNum];
      bool IsFP = LHS->getType()->isFPOrFPVectorTy();
      FastMathFlags FMF;
      if (IsFP && Record.size() > OpNum+1)
        FMF = getDecodedFastMathFlags(Record[++OpNum]);

      if (OpNum+1 != Record.size())
        return error("Invalid record");

      if (LHS->getType()->isFPOrFPVectorTy())
        I = new FCmpInst((FCmpInst::Predicate)PredVal, LHS, RHS);
      else
        I = new ICmpInst((ICmpInst::Predicate)PredVal, LHS, RHS);

      if (FMF.any())
        I->setFastMathFlags(FMF);
      InstructionList.push_back(I);
      break;
    }

    case bitc::FUNC_CODE_INST_RET: // RET: [opty,opval<optional>]
      {
        unsigned Size = Record.size();
        if (Size == 0) {
          I = ReturnInst::Create(Context);
          InstructionList.push_back(I);
          break;
        }

        unsigned OpNum = 0;
        Value *Op = nullptr;
        if (getValueTypePair(Record, OpNum, NextValueNo, Op))
          return error("Invalid record");
        if (OpNum != Record.size())
          return error("Invalid record");

        I = ReturnInst::Create(Context, Op);
        InstructionList.push_back(I);
        break;
      }
    case bitc::FUNC_CODE_INST_BR: { // BR: [bb#, bb#, opval] or [bb#]
      if (Record.size() != 1 && Record.size() != 3)
        return error("Invalid record");
      BasicBlock *TrueDest = getBasicBlock(Record[0]);
      if (!TrueDest)
        return error("Invalid record");

      if (Record.size() == 1) {
        I = BranchInst::Create(TrueDest);
        InstructionList.push_back(I);
      }
      else {
        BasicBlock *FalseDest = getBasicBlock(Record[1]);
        Value *Cond = getValue(Record, 2, NextValueNo,
                               Type::getInt1Ty(Context));
        if (!FalseDest || !Cond)
          return error("Invalid record");
        I = BranchInst::Create(TrueDest, FalseDest, Cond);
        InstructionList.push_back(I);
      }
      break;
    }
    case bitc::FUNC_CODE_INST_CLEANUPRET: { // CLEANUPRET: [val] or [val,bb#]
      if (Record.size() != 1 && Record.size() != 2)
        return error("Invalid record");
      unsigned Idx = 0;
      Value *CleanupPad =
          getValue(Record, Idx++, NextValueNo, Type::getTokenTy(Context));
      if (!CleanupPad)
        return error("Invalid record");
      BasicBlock *UnwindDest = nullptr;
      if (Record.size() == 2) {
        UnwindDest = getBasicBlock(Record[Idx++]);
        if (!UnwindDest)
          return error("Invalid record");
      }

      I = CleanupReturnInst::Create(CleanupPad, UnwindDest);
      InstructionList.push_back(I);
      break;
    }
    case bitc::FUNC_CODE_INST_CATCHRET: { // CATCHRET: [val,bb#]
      if (Record.size() != 2)
        return error("Invalid record");
      unsigned Idx = 0;
      Value *CatchPad =
          getValue(Record, Idx++, NextValueNo, Type::getTokenTy(Context));
      if (!CatchPad)
        return error("Invalid record");
      BasicBlock *BB = getBasicBlock(Record[Idx++]);
      if (!BB)
        return error("Invalid record");

      I = CatchReturnInst::Create(CatchPad, BB);
      InstructionList.push_back(I);
      break;
    }
    case bitc::FUNC_CODE_INST_CATCHSWITCH: { // CATCHSWITCH: [tok,num,(bb)*,bb?]
      // We must have, at minimum, the outer scope and the number of arguments.
      if (Record.size() < 2)
        return error("Invalid record");

      unsigned Idx = 0;

      Value *ParentPad =
          getValue(Record, Idx++, NextValueNo, Type::getTokenTy(Context));

      unsigned NumHandlers = Record[Idx++];

      SmallVector<BasicBlock *, 2> Handlers;
      for (unsigned Op = 0; Op != NumHandlers; ++Op) {
        BasicBlock *BB = getBasicBlock(Record[Idx++]);
        if (!BB)
          return error("Invalid record");
        Handlers.push_back(BB);
      }

      BasicBlock *UnwindDest = nullptr;
      if (Idx + 1 == Record.size()) {
        UnwindDest = getBasicBlock(Record[Idx++]);
        if (!UnwindDest)
          return error("Invalid record");
      }

      if (Record.size() != Idx)
        return error("Invalid record");

      auto *CatchSwitch =
          CatchSwitchInst::Create(ParentPad, UnwindDest, NumHandlers);
      for (BasicBlock *Handler : Handlers)
        CatchSwitch->addHandler(Handler);
      I = CatchSwitch;
      InstructionList.push_back(I);
      break;
    }
    case bitc::FUNC_CODE_INST_CATCHPAD:
    case bitc::FUNC_CODE_INST_CLEANUPPAD: { // [tok,num,(ty,val)*]
      // We must have, at minimum, the outer scope and the number of arguments.
      if (Record.size() < 2)
        return error("Invalid record");

      unsigned Idx = 0;

      Value *ParentPad =
          getValue(Record, Idx++, NextValueNo, Type::getTokenTy(Context));

      unsigned NumArgOperands = Record[Idx++];

      SmallVector<Value *, 2> Args;
      for (unsigned Op = 0; Op != NumArgOperands; ++Op) {
        Value *Val;
        if (getValueTypePair(Record, Idx, NextValueNo, Val))
          return error("Invalid record");
        Args.push_back(Val);
      }

      if (Record.size() != Idx)
        return error("Invalid record");

      if (BitCode == bitc::FUNC_CODE_INST_CLEANUPPAD)
        I = CleanupPadInst::Create(ParentPad, Args);
      else
        I = CatchPadInst::Create(ParentPad, Args);
      InstructionList.push_back(I);
      break;
    }
    case bitc::FUNC_CODE_INST_SWITCH: { // SWITCH: [opty, op0, op1, ...]
      // Check magic
      if ((Record[0] >> 16) == SWITCH_INST_MAGIC) {
        // "New" SwitchInst format with case ranges. The changes to write this
        // format were reverted but we still recognize bitcode that uses it.
        // Hopefully someday we will have support for case ranges and can use
        // this format again.

        Type *OpTy = getTypeByID(Record[1]);
        unsigned ValueBitWidth = cast<IntegerType>(OpTy)->getBitWidth();

        Value *Cond = getValue(Record, 2, NextValueNo, OpTy);
        BasicBlock *Default = getBasicBlock(Record[3]);
        if (!OpTy || !Cond || !Default)
          return error("Invalid record");

        unsigned NumCases = Record[4];

        SwitchInst *SI = SwitchInst::Create(Cond, Default, NumCases);
        InstructionList.push_back(SI);

        unsigned CurIdx = 5;
        for (unsigned i = 0; i != NumCases; ++i) {
          SmallVector<ConstantInt*, 1> CaseVals;
          unsigned NumItems = Record[CurIdx++];
          for (unsigned ci = 0; ci != NumItems; ++ci) {
            bool isSingleNumber = Record[CurIdx++];

            APInt Low;
            unsigned ActiveWords = 1;
            if (ValueBitWidth > 64)
              ActiveWords = Record[CurIdx++];
            Low = readWideAPInt(makeArrayRef(&Record[CurIdx], ActiveWords),
                                ValueBitWidth);
            CurIdx += ActiveWords;

            if (!isSingleNumber) {
              ActiveWords = 1;
              if (ValueBitWidth > 64)
                ActiveWords = Record[CurIdx++];
              APInt High = readWideAPInt(
                  makeArrayRef(&Record[CurIdx], ActiveWords), ValueBitWidth);
              CurIdx += ActiveWords;

              // FIXME: It is not clear whether values in the range should be
              // compared as signed or unsigned values. The partially
              // implemented changes that used this format in the past used
              // unsigned comparisons.
              for ( ; Low.ule(High); ++Low)
                CaseVals.push_back(ConstantInt::get(Context, Low));
            } else
              CaseVals.push_back(ConstantInt::get(Context, Low));
          }
          BasicBlock *DestBB = getBasicBlock(Record[CurIdx++]);
          for (SmallVector<ConstantInt*, 1>::iterator cvi = CaseVals.begin(),
                 cve = CaseVals.end(); cvi != cve; ++cvi)
            SI->addCase(*cvi, DestBB);
        }
        I = SI;
        break;
      }

      // Old SwitchInst format without case ranges.

      if (Record.size() < 3 || (Record.size() & 1) == 0)
        return error("Invalid record");
      Type *OpTy = getTypeByID(Record[0]);
      Value *Cond = getValue(Record, 1, NextValueNo, OpTy);
      BasicBlock *Default = getBasicBlock(Record[2]);
      if (!OpTy || !Cond || !Default)
        return error("Invalid record");
      unsigned NumCases = (Record.size()-3)/2;
      SwitchInst *SI = SwitchInst::Create(Cond, Default, NumCases);
      InstructionList.push_back(SI);
      for (unsigned i = 0, e = NumCases; i != e; ++i) {
        ConstantInt *CaseVal =
          dyn_cast_or_null<ConstantInt>(getFnValueByID(Record[3+i*2], OpTy));
        BasicBlock *DestBB = getBasicBlock(Record[1+3+i*2]);
        if (!CaseVal || !DestBB) {
          delete SI;
          return error("Invalid record");
        }
        SI->addCase(CaseVal, DestBB);
      }
      I = SI;
      break;
    }
    case bitc::FUNC_CODE_INST_INDIRECTBR: { // INDIRECTBR: [opty, op0, op1, ...]
      if (Record.size() < 2)
        return error("Invalid record");
      Type *OpTy = getTypeByID(Record[0]);
      Value *Address = getValue(Record, 1, NextValueNo, OpTy);
      if (!OpTy || !Address)
        return error("Invalid record");
      unsigned NumDests = Record.size()-2;
      IndirectBrInst *IBI = IndirectBrInst::Create(Address, NumDests);
      InstructionList.push_back(IBI);
      for (unsigned i = 0, e = NumDests; i != e; ++i) {
        if (BasicBlock *DestBB = getBasicBlock(Record[2+i])) {
          IBI->addDestination(DestBB);
        } else {
          delete IBI;
          return error("Invalid record");
        }
      }
      I = IBI;
      break;
    }

    case bitc::FUNC_CODE_INST_INVOKE: {
      // INVOKE: [attrs, cc, normBB, unwindBB, fnty, op0,op1,op2, ...]
      if (Record.size() < 4)
        return error("Invalid record");
      unsigned OpNum = 0;
      AttributeSet PAL = getAttributes(Record[OpNum++]);
      unsigned CCInfo = Record[OpNum++];
      BasicBlock *NormalBB = getBasicBlock(Record[OpNum++]);
      BasicBlock *UnwindBB = getBasicBlock(Record[OpNum++]);

      FunctionType *FTy = nullptr;
      if (CCInfo >> 13 & 1 &&
          !(FTy = dyn_cast<FunctionType>(getTypeByID(Record[OpNum++]))))
        return error("Explicit invoke type is not a function type");

      Value *Callee;
      if (getValueTypePair(Record, OpNum, NextValueNo, Callee))
        return error("Invalid record");

      PointerType *CalleeTy = dyn_cast<PointerType>(Callee->getType());
      if (!CalleeTy)
        return error("Callee is not a pointer");
      if (!FTy) {
        FTy = dyn_cast<FunctionType>(CalleeTy->getElementType());
        if (!FTy)
          return error("Callee is not of pointer to function type");
      } else if (CalleeTy->getElementType() != FTy)
        return error("Explicit invoke type does not match pointee type of "
                     "callee operand");
      if (Record.size() < FTy->getNumParams() + OpNum)
        return error("Insufficient operands to call");

      SmallVector<Value*, 16> Ops;
      for (unsigned i = 0, e = FTy->getNumParams(); i != e; ++i, ++OpNum) {
        Ops.push_back(getValue(Record, OpNum, NextValueNo,
                               FTy->getParamType(i)));
        if (!Ops.back())
          return error("Invalid record");
      }

      if (!FTy->isVarArg()) {
        if (Record.size() != OpNum)
          return error("Invalid record");
      } else {
        // Read type/value pairs for varargs params.
        while (OpNum != Record.size()) {
          Value *Op;
          if (getValueTypePair(Record, OpNum, NextValueNo, Op))
            return error("Invalid record");
          Ops.push_back(Op);
        }
      }

      I = InvokeInst::Create(Callee, NormalBB, UnwindBB, Ops, OperandBundles);
      OperandBundles.clear();
      InstructionList.push_back(I);
      cast<InvokeInst>(I)->setCallingConv(
          static_cast<CallingConv::ID>(CallingConv::MaxID & CCInfo));
      cast<InvokeInst>(I)->setAttributes(PAL);
      break;
    }
    case bitc::FUNC_CODE_INST_RESUME: { // RESUME: [opval]
      unsigned Idx = 0;
      Value *Val = nullptr;
      if (getValueTypePair(Record, Idx, NextValueNo, Val))
        return error("Invalid record");
      I = ResumeInst::Create(Val);
      InstructionList.push_back(I);
      break;
    }
    case bitc::FUNC_CODE_INST_UNREACHABLE: // UNREACHABLE
      I = new UnreachableInst(Context);
      InstructionList.push_back(I);
      break;
    case bitc::FUNC_CODE_INST_PHI: { // PHI: [ty, val0,bb0, ...]
      if (Record.size() < 1 || ((Record.size()-1)&1))
        return error("Invalid record");
      Type *Ty = getTypeByID(Record[0]);
      if (!Ty)
        return error("Invalid record");

      PHINode *PN = PHINode::Create(Ty, (Record.size()-1)/2);
      InstructionList.push_back(PN);

      for (unsigned i = 0, e = Record.size()-1; i != e; i += 2) {
        Value *V;
        // With the new function encoding, it is possible that operands have
        // negative IDs (for forward references).  Use a signed VBR
        // representation to keep the encoding small.
        if (UseRelativeIDs)
          V = getValueSigned(Record, 1+i, NextValueNo, Ty);
        else
          V = getValue(Record, 1+i, NextValueNo, Ty);
        BasicBlock *BB = getBasicBlock(Record[2+i]);
        if (!V || !BB)
          return error("Invalid record");
        PN->addIncoming(V, BB);
      }
      I = PN;
      break;
    }

    case bitc::FUNC_CODE_INST_LANDINGPAD:
    case bitc::FUNC_CODE_INST_LANDINGPAD_OLD: {
      // LANDINGPAD: [ty, val, val, num, (id0,val0 ...)?]
      unsigned Idx = 0;
      if (BitCode == bitc::FUNC_CODE_INST_LANDINGPAD) {
        if (Record.size() < 3)
          return error("Invalid record");
      } else {
        assert(BitCode == bitc::FUNC_CODE_INST_LANDINGPAD_OLD);
        if (Record.size() < 4)
          return error("Invalid record");
      }
      Type *Ty = getTypeByID(Record[Idx++]);
      if (!Ty)
        return error("Invalid record");
      if (BitCode == bitc::FUNC_CODE_INST_LANDINGPAD_OLD) {
        Value *PersFn = nullptr;
        if (getValueTypePair(Record, Idx, NextValueNo, PersFn))
          return error("Invalid record");

        if (!F->hasPersonalityFn())
          F->setPersonalityFn(cast<Constant>(PersFn));
        else if (F->getPersonalityFn() != cast<Constant>(PersFn))
          return error("Personality function mismatch");
      }

      bool IsCleanup = !!Record[Idx++];
      unsigned NumClauses = Record[Idx++];
      LandingPadInst *LP = LandingPadInst::Create(Ty, NumClauses);
      LP->setCleanup(IsCleanup);
      for (unsigned J = 0; J != NumClauses; ++J) {
        LandingPadInst::ClauseType CT =
          LandingPadInst::ClauseType(Record[Idx++]); (void)CT;
        Value *Val;

        if (getValueTypePair(Record, Idx, NextValueNo, Val)) {
          delete LP;
          return error("Invalid record");
        }

        assert((CT != LandingPadInst::Catch ||
                !isa<ArrayType>(Val->getType())) &&
               "Catch clause has a invalid type!");
        assert((CT != LandingPadInst::Filter ||
                isa<ArrayType>(Val->getType())) &&
               "Filter clause has invalid type!");
        LP->addClause(cast<Constant>(Val));
      }

      I = LP;
      InstructionList.push_back(I);
      break;
    }

    case bitc::FUNC_CODE_INST_ALLOCA: { // ALLOCA: [instty, opty, op, align]
      if (Record.size() != 4)
        return error("Invalid record");
      uint64_t AlignRecord = Record[3];
      const uint64_t InAllocaMask = uint64_t(1) << 5;
      const uint64_t ExplicitTypeMask = uint64_t(1) << 6;
      const uint64_t SwiftErrorMask = uint64_t(1) << 7;
      const uint64_t FlagMask = InAllocaMask | ExplicitTypeMask |
                                SwiftErrorMask;
      bool InAlloca = AlignRecord & InAllocaMask;
      bool SwiftError = AlignRecord & SwiftErrorMask;
      Type *Ty = getTypeByID(Record[0]);
      if ((AlignRecord & ExplicitTypeMask) == 0) {
        auto *PTy = dyn_cast_or_null<PointerType>(Ty);
        if (!PTy)
          return error("Old-style alloca with a non-pointer type");
        Ty = PTy->getElementType();
      }
      Type *OpTy = getTypeByID(Record[1]);
      Value *Size = getFnValueByID(Record[2], OpTy);
      unsigned Align;
      if (Error Err = parseAlignmentValue(AlignRecord & ~FlagMask, Align)) {
        return Err;
      }
      if (!Ty || !Size)
        return error("Invalid record");
      AllocaInst *AI = new AllocaInst(Ty, Size, Align);
      AI->setUsedWithInAlloca(InAlloca);
      AI->setSwiftError(SwiftError);
      I = AI;
      InstructionList.push_back(I);
      break;
    }
    case bitc::FUNC_CODE_INST_LOAD: { // LOAD: [opty, op, align, vol]
      unsigned OpNum = 0;
      Value *Op;
      if (getValueTypePair(Record, OpNum, NextValueNo, Op) ||
          (OpNum + 2 != Record.size() && OpNum + 3 != Record.size()))
        return error("Invalid record");

      Type *Ty = nullptr;
      if (OpNum + 3 == Record.size())
        Ty = getTypeByID(Record[OpNum++]);
      if (Error Err = typeCheckLoadStoreInst(Ty, Op->getType()))
        return Err;
      if (!Ty)
        Ty = cast<PointerType>(Op->getType())->getElementType();

      unsigned Align;
      if (Error Err = parseAlignmentValue(Record[OpNum], Align))
        return Err;
      I = new LoadInst(Ty, Op, "", Record[OpNum + 1], Align);

      InstructionList.push_back(I);
      break;
    }
    case bitc::FUNC_CODE_INST_LOADATOMIC: {
       // LOADATOMIC: [opty, op, align, vol, ordering, synchscope]
      unsigned OpNum = 0;
      Value *Op;
      if (getValueTypePair(Record, OpNum, NextValueNo, Op) ||
          (OpNum + 4 != Record.size() && OpNum + 5 != Record.size()))
        return error("Invalid record");

      Type *Ty = nullptr;
      if (OpNum + 5 == Record.size())
        Ty = getTypeByID(Record[OpNum++]);
      if (Error Err = typeCheckLoadStoreInst(Ty, Op->getType()))
        return Err;
      if (!Ty)
        Ty = cast<PointerType>(Op->getType())->getElementType();

      AtomicOrdering Ordering = getDecodedOrdering(Record[OpNum + 2]);
      if (Ordering == AtomicOrdering::NotAtomic ||
          Ordering == AtomicOrdering::Release ||
          Ordering == AtomicOrdering::AcquireRelease)
        return error("Invalid record");
      if (Ordering != AtomicOrdering::NotAtomic && Record[OpNum] == 0)
        return error("Invalid record");
      SynchronizationScope SynchScope = getDecodedSynchScope(Record[OpNum + 3]);

      unsigned Align;
      if (Error Err = parseAlignmentValue(Record[OpNum], Align))
        return Err;
      I = new LoadInst(Op, "", Record[OpNum+1], Align, Ordering, SynchScope);

      InstructionList.push_back(I);
      break;
    }
    case bitc::FUNC_CODE_INST_STORE:
    case bitc::FUNC_CODE_INST_STORE_OLD: { // STORE2:[ptrty, ptr, val, align, vol]
      unsigned OpNum = 0;
      Value *Val, *Ptr;
      if (getValueTypePair(Record, OpNum, NextValueNo, Ptr) ||
          (BitCode == bitc::FUNC_CODE_INST_STORE
               ? getValueTypePair(Record, OpNum, NextValueNo, Val)
               : popValue(Record, OpNum, NextValueNo,
                          cast<PointerType>(Ptr->getType())->getElementType(),
                          Val)) ||
          OpNum + 2 != Record.size())
        return error("Invalid record");

      if (Error Err = typeCheckLoadStoreInst(Val->getType(), Ptr->getType()))
        return Err;
      unsigned Align;
      if (Error Err = parseAlignmentValue(Record[OpNum], Align))
        return Err;
      I = new StoreInst(Val, Ptr, Record[OpNum+1], Align);
      InstructionList.push_back(I);
      break;
    }
    case bitc::FUNC_CODE_INST_STOREATOMIC:
    case bitc::FUNC_CODE_INST_STOREATOMIC_OLD: {
      // STOREATOMIC: [ptrty, ptr, val, align, vol, ordering, synchscope]
      unsigned OpNum = 0;
      Value *Val, *Ptr;
      if (getValueTypePair(Record, OpNum, NextValueNo, Ptr) ||
          !isa<PointerType>(Ptr->getType()) ||
          (BitCode == bitc::FUNC_CODE_INST_STOREATOMIC
               ? getValueTypePair(Record, OpNum, NextValueNo, Val)
               : popValue(Record, OpNum, NextValueNo,
                          cast<PointerType>(Ptr->getType())->getElementType(),
                          Val)) ||
          OpNum + 4 != Record.size())
        return error("Invalid record");

      if (Error Err = typeCheckLoadStoreInst(Val->getType(), Ptr->getType()))
        return Err;
      AtomicOrdering Ordering = getDecodedOrdering(Record[OpNum + 2]);
      if (Ordering == AtomicOrdering::NotAtomic ||
          Ordering == AtomicOrdering::Acquire ||
          Ordering == AtomicOrdering::AcquireRelease)
        return error("Invalid record");
      SynchronizationScope SynchScope = getDecodedSynchScope(Record[OpNum + 3]);
      if (Ordering != AtomicOrdering::NotAtomic && Record[OpNum] == 0)
        return error("Invalid record");

      unsigned Align;
      if (Error Err = parseAlignmentValue(Record[OpNum], Align))
        return Err;
      I = new StoreInst(Val, Ptr, Record[OpNum+1], Align, Ordering, SynchScope);
      InstructionList.push_back(I);
      break;
    }
    case bitc::FUNC_CODE_INST_CMPXCHG_OLD:
    case bitc::FUNC_CODE_INST_CMPXCHG: {
      // CMPXCHG:[ptrty, ptr, cmp, new, vol, successordering, synchscope,
      //          failureordering?, isweak?]
      unsigned OpNum = 0;
      Value *Ptr, *Cmp, *New;
      if (getValueTypePair(Record, OpNum, NextValueNo, Ptr) ||
          (BitCode == bitc::FUNC_CODE_INST_CMPXCHG
               ? getValueTypePair(Record, OpNum, NextValueNo, Cmp)
               : popValue(Record, OpNum, NextValueNo,
                          cast<PointerType>(Ptr->getType())->getElementType(),
                          Cmp)) ||
          popValue(Record, OpNum, NextValueNo, Cmp->getType(), New) ||
          Record.size() < OpNum + 3 || Record.size() > OpNum + 5)
        return error("Invalid record");
      AtomicOrdering SuccessOrdering = getDecodedOrdering(Record[OpNum + 1]);
      if (SuccessOrdering == AtomicOrdering::NotAtomic ||
          SuccessOrdering == AtomicOrdering::Unordered)
        return error("Invalid record");
      SynchronizationScope SynchScope = getDecodedSynchScope(Record[OpNum + 2]);

      if (Error Err = typeCheckLoadStoreInst(Cmp->getType(), Ptr->getType()))
        return Err;
      AtomicOrdering FailureOrdering;
      if (Record.size() < 7)
        FailureOrdering =
            AtomicCmpXchgInst::getStrongestFailureOrdering(SuccessOrdering);
      else
        FailureOrdering = getDecodedOrdering(Record[OpNum + 3]);

      I = new AtomicCmpXchgInst(Ptr, Cmp, New, SuccessOrdering, FailureOrdering,
                                SynchScope);
      cast<AtomicCmpXchgInst>(I)->setVolatile(Record[OpNum]);

      if (Record.size() < 8) {
        // Before weak cmpxchgs existed, the instruction simply returned the
        // value loaded from memory, so bitcode files from that era will be
        // expecting the first component of a modern cmpxchg.
        CurBB->getInstList().push_back(I);
        I = ExtractValueInst::Create(I, 0);
      } else {
        cast<AtomicCmpXchgInst>(I)->setWeak(Record[OpNum+4]);
      }

      InstructionList.push_back(I);
      break;
    }
    case bitc::FUNC_CODE_INST_ATOMICRMW: {
      // ATOMICRMW:[ptrty, ptr, val, op, vol, ordering, synchscope]
      unsigned OpNum = 0;
      Value *Ptr, *Val;
      if (getValueTypePair(Record, OpNum, NextValueNo, Ptr) ||
          !isa<PointerType>(Ptr->getType()) ||
          popValue(Record, OpNum, NextValueNo,
                    cast<PointerType>(Ptr->getType())->getElementType(), Val) ||
          OpNum+4 != Record.size())
        return error("Invalid record");
      AtomicRMWInst::BinOp Operation = getDecodedRMWOperation(Record[OpNum]);
      if (Operation < AtomicRMWInst::FIRST_BINOP ||
          Operation > AtomicRMWInst::LAST_BINOP)
        return error("Invalid record");
      AtomicOrdering Ordering = getDecodedOrdering(Record[OpNum + 2]);
      if (Ordering == AtomicOrdering::NotAtomic ||
          Ordering == AtomicOrdering::Unordered)
        return error("Invalid record");
      SynchronizationScope SynchScope = getDecodedSynchScope(Record[OpNum + 3]);
      I = new AtomicRMWInst(Operation, Ptr, Val, Ordering, SynchScope);
      cast<AtomicRMWInst>(I)->setVolatile(Record[OpNum+1]);
      InstructionList.push_back(I);
      break;
    }
    case bitc::FUNC_CODE_INST_FENCE: { // FENCE:[ordering, synchscope]
      if (2 != Record.size())
        return error("Invalid record");
      AtomicOrdering Ordering = getDecodedOrdering(Record[0]);
      if (Ordering == AtomicOrdering::NotAtomic ||
          Ordering == AtomicOrdering::Unordered ||
          Ordering == AtomicOrdering::Monotonic)
        return error("Invalid record");
      SynchronizationScope SynchScope = getDecodedSynchScope(Record[1]);
      I = new FenceInst(Context, Ordering, SynchScope);
      InstructionList.push_back(I);
      break;
    }
    case bitc::FUNC_CODE_INST_CALL: {
      // CALL: [paramattrs, cc, fmf, fnty, fnid, arg0, arg1...]
      if (Record.size() < 3)
        return error("Invalid record");

      unsigned OpNum = 0;
      AttributeSet PAL = getAttributes(Record[OpNum++]);
      unsigned CCInfo = Record[OpNum++];

      FastMathFlags FMF;
      if ((CCInfo >> bitc::CALL_FMF) & 1) {
        FMF = getDecodedFastMathFlags(Record[OpNum++]);
        if (!FMF.any())
          return error("Fast math flags indicator set for call with no FMF");
      }

      FunctionType *FTy = nullptr;
      if (CCInfo >> bitc::CALL_EXPLICIT_TYPE & 1 &&
          !(FTy = dyn_cast<FunctionType>(getTypeByID(Record[OpNum++]))))
        return error("Explicit call type is not a function type");

      Value *Callee;
      if (getValueTypePair(Record, OpNum, NextValueNo, Callee))
        return error("Invalid record");

      PointerType *OpTy = dyn_cast<PointerType>(Callee->getType());
      if (!OpTy)
        return error("Callee is not a pointer type");
      if (!FTy) {
        FTy = dyn_cast<FunctionType>(OpTy->getElementType());
        if (!FTy)
          return error("Callee is not of pointer to function type");
      } else if (OpTy->getElementType() != FTy)
        return error("Explicit call type does not match pointee type of "
                     "callee operand");
      if (Record.size() < FTy->getNumParams() + OpNum)
        return error("Insufficient operands to call");

      SmallVector<Value*, 16> Args;
      // Read the fixed params.
      for (unsigned i = 0, e = FTy->getNumParams(); i != e; ++i, ++OpNum) {
        if (FTy->getParamType(i)->isLabelTy())
          Args.push_back(getBasicBlock(Record[OpNum]));
        else
          Args.push_back(getValue(Record, OpNum, NextValueNo,
                                  FTy->getParamType(i)));
        if (!Args.back())
          return error("Invalid record");
      }

      // Read type/value pairs for varargs params.
      if (!FTy->isVarArg()) {
        if (OpNum != Record.size())
          return error("Invalid record");
      } else {
        while (OpNum != Record.size()) {
          Value *Op;
          if (getValueTypePair(Record, OpNum, NextValueNo, Op))
            return error("Invalid record");
          Args.push_back(Op);
        }
      }

      I = CallInst::Create(FTy, Callee, Args, OperandBundles);
      OperandBundles.clear();
      InstructionList.push_back(I);
      cast<CallInst>(I)->setCallingConv(
          static_cast<CallingConv::ID>((0x7ff & CCInfo) >> bitc::CALL_CCONV));
      CallInst::TailCallKind TCK = CallInst::TCK_None;
      if (CCInfo & 1 << bitc::CALL_TAIL)
        TCK = CallInst::TCK_Tail;
      if (CCInfo & (1 << bitc::CALL_MUSTTAIL))
        TCK = CallInst::TCK_MustTail;
      if (CCInfo & (1 << bitc::CALL_NOTAIL))
        TCK = CallInst::TCK_NoTail;
      cast<CallInst>(I)->setTailCallKind(TCK);
      cast<CallInst>(I)->setAttributes(PAL);
      if (FMF.any()) {
        if (!isa<FPMathOperator>(I))
          return error("Fast-math-flags specified for call without "
                       "floating-point scalar or vector return type");
        I->setFastMathFlags(FMF);
      }
      break;
    }
    case bitc::FUNC_CODE_INST_VAARG: { // VAARG: [valistty, valist, instty]
      if (Record.size() < 3)
        return error("Invalid record");
      Type *OpTy = getTypeByID(Record[0]);
      Value *Op = getValue(Record, 1, NextValueNo, OpTy);
      Type *ResTy = getTypeByID(Record[2]);
      if (!OpTy || !Op || !ResTy)
        return error("Invalid record");
      I = new VAArgInst(Op, ResTy);
      InstructionList.push_back(I);
      break;
    }

    case bitc::FUNC_CODE_OPERAND_BUNDLE: {
      // A call or an invoke can be optionally prefixed with some variable
      // number of operand bundle blocks.  These blocks are read into
      // OperandBundles and consumed at the next call or invoke instruction.

      if (Record.size() < 1 || Record[0] >= BundleTags.size())
        return error("Invalid record");

      std::vector<Value *> Inputs;

      unsigned OpNum = 1;
      while (OpNum != Record.size()) {
        Value *Op;
        if (getValueTypePair(Record, OpNum, NextValueNo, Op))
          return error("Invalid record");
        Inputs.push_back(Op);
      }

      OperandBundles.emplace_back(BundleTags[Record[0]], std::move(Inputs));
      continue;
    }
    }

    // Add instruction to end of current BB.  If there is no current BB, reject
    // this file.
    if (!CurBB) {
      delete I;
      return error("Invalid instruction with no BB");
    }
    if (!OperandBundles.empty()) {
      delete I;
      return error("Operand bundles found with no consumer");
    }
    CurBB->getInstList().push_back(I);

    // If this was a terminator instruction, move to the next block.
    if (isa<TerminatorInst>(I)) {
      ++CurBBNo;
      CurBB = CurBBNo < FunctionBBs.size() ? FunctionBBs[CurBBNo] : nullptr;
    }

    // Non-void values get registered in the value table for future use.
    if (I && !I->getType()->isVoidTy())
      ValueList.assignValue(I, NextValueNo++);
  }

OutOfRecordLoop:

  if (!OperandBundles.empty())
    return error("Operand bundles found with no consumer");

  // Check the function list for unresolved values.
  if (Argument *A = dyn_cast<Argument>(ValueList.back())) {
    if (!A->getParent()) {
      // We found at least one unresolved value.  Nuke them all to avoid leaks.
      for (unsigned i = ModuleValueListSize, e = ValueList.size(); i != e; ++i){
        if ((A = dyn_cast_or_null<Argument>(ValueList[i])) && !A->getParent()) {
          A->replaceAllUsesWith(UndefValue::get(A->getType()));
          delete A;
        }
      }
      return error("Never resolved value found in function");
    }
  }

  // Unexpected unresolved metadata about to be dropped.
  if (MetadataList.hasFwdRefs())
    return error("Invalid function metadata: outgoing forward refs");

  // Trim the value list down to the size it was before we parsed this function.
  ValueList.shrinkTo(ModuleValueListSize);
  MetadataList.shrinkTo(ModuleMetadataListSize);
  std::vector<BasicBlock*>().swap(FunctionBBs);
  return Error::success();
}

/// Find the function body in the bitcode stream
Error BitcodeReader::findFunctionInStream(
    Function *F,
    DenseMap<Function *, uint64_t>::iterator DeferredFunctionInfoIterator) {
  while (DeferredFunctionInfoIterator->second == 0) {
    // This is the fallback handling for the old format bitcode that
    // didn't contain the function index in the VST, or when we have
    // an anonymous function which would not have a VST entry.
    // Assert that we have one of those two cases.
    assert(VSTOffset == 0 || !F->hasName());
    // Parse the next body in the stream and set its position in the
    // DeferredFunctionInfo map.
    if (Error Err = rememberAndSkipFunctionBodies())
      return Err;
  }
  return Error::success();
}

//===----------------------------------------------------------------------===//
// GVMaterializer implementation
//===----------------------------------------------------------------------===//

Error BitcodeReader::materialize(GlobalValue *GV) {
  Function *F = dyn_cast<Function>(GV);
  // If it's not a function or is already material, ignore the request.
  if (!F || !F->isMaterializable())
    return Error::success();

  DenseMap<Function*, uint64_t>::iterator DFII = DeferredFunctionInfo.find(F);
  assert(DFII != DeferredFunctionInfo.end() && "Deferred function not found!");
  // If its position is recorded as 0, its body is somewhere in the stream
  // but we haven't seen it yet.
  if (DFII->second == 0)
    if (Error Err = findFunctionInStream(F, DFII))
      return Err;

  // Materialize metadata before parsing any function bodies.
  if (Error Err = materializeMetadata())
    return Err;

  // Move the bit stream to the saved position of the deferred function body.
  Stream.JumpToBit(DFII->second);

  if (Error Err = parseFunctionBody(F))
    return Err;
  F->setIsMaterializable(false);

  if (StripDebugInfo)
    stripDebugInfo(*F);

  // Upgrade any old intrinsic calls in the function.
  for (auto &I : UpgradedIntrinsics) {
    for (auto UI = I.first->materialized_user_begin(), UE = I.first->user_end();
         UI != UE;) {
      User *U = *UI;
      ++UI;
      if (CallInst *CI = dyn_cast<CallInst>(U))
        UpgradeIntrinsicCall(CI, I.second);
    }
  }

  // Update calls to the remangled intrinsics
  for (auto &I : RemangledIntrinsics)
    for (auto UI = I.first->materialized_user_begin(), UE = I.first->user_end();
         UI != UE;)
      // Don't expect any other users than call sites
      CallSite(*UI++).setCalledFunction(I.second);

  // Finish fn->subprogram upgrade for materialized functions.
  if (DISubprogram *SP = FunctionsWithSPs.lookup(F))
    F->setSubprogram(SP);

  // Bring in any functions that this function forward-referenced via
  // blockaddresses.
  return materializeForwardReferencedFunctions();
}

Error BitcodeReader::materializeModule() {
  if (Error Err = materializeMetadata())
    return Err;

  // Promise to materialize all forward references.
  WillMaterializeAllForwardRefs = true;

  // Iterate over the module, deserializing any functions that are still on
  // disk.
  for (Function &F : *TheModule) {
    if (Error Err = materialize(&F))
      return Err;
  }
  // At this point, if there are any function bodies, parse the rest of
  // the bits in the module past the last function block we have recorded
  // through either lazy scanning or the VST.
  if (LastFunctionBlockBit || NextUnreadBit)
    if (Error Err = parseModule(LastFunctionBlockBit > NextUnreadBit
                                    ? LastFunctionBlockBit
                                    : NextUnreadBit))
      return Err;

  // Check that all block address forward references got resolved (as we
  // promised above).
  if (!BasicBlockFwdRefs.empty())
    return error("Never resolved function from blockaddress");

  // Upgrade any intrinsic calls that slipped through (should not happen!) and
  // delete the old functions to clean up. We can't do this unless the entire
  // module is materialized because there could always be another function body
  // with calls to the old function.
  for (auto &I : UpgradedIntrinsics) {
    for (auto *U : I.first->users()) {
      if (CallInst *CI = dyn_cast<CallInst>(U))
        UpgradeIntrinsicCall(CI, I.second);
    }
    if (!I.first->use_empty())
      I.first->replaceAllUsesWith(I.second);
    I.first->eraseFromParent();
  }
  UpgradedIntrinsics.clear();
  // Do the same for remangled intrinsics
  for (auto &I : RemangledIntrinsics) {
    I.first->replaceAllUsesWith(I.second);
    I.first->eraseFromParent();
  }
  RemangledIntrinsics.clear();

  UpgradeDebugInfo(*TheModule);

  UpgradeModuleFlags(*TheModule);
  return Error::success();
}

std::vector<StructType *> BitcodeReader::getIdentifiedStructTypes() const {
  return IdentifiedStructTypes;
}

ModuleSummaryIndexBitcodeReader::ModuleSummaryIndexBitcodeReader(
    BitstreamCursor Cursor, ModuleSummaryIndex &TheIndex)
    : BitcodeReaderBase(std::move(Cursor)), TheIndex(TheIndex) {}

std::pair<GlobalValue::GUID, GlobalValue::GUID>
ModuleSummaryIndexBitcodeReader::getGUIDFromValueId(unsigned ValueId) {
  auto VGI = ValueIdToCallGraphGUIDMap.find(ValueId);
  assert(VGI != ValueIdToCallGraphGUIDMap.end());
  return VGI->second;
}

// Specialized value symbol table parser used when reading module index
// blocks where we don't actually create global values. The parsed information
// is saved in the bitcode reader for use when later parsing summaries.
Error ModuleSummaryIndexBitcodeReader::parseValueSymbolTable(
    uint64_t Offset,
    DenseMap<unsigned, GlobalValue::LinkageTypes> &ValueIdToLinkageMap) {
  assert(Offset > 0 && "Expected non-zero VST offset");
  uint64_t CurrentBit = jumpToValueSymbolTable(Offset, Stream);

  if (Stream.EnterSubBlock(bitc::VALUE_SYMTAB_BLOCK_ID))
    return error("Invalid record");

  SmallVector<uint64_t, 64> Record;

  // Read all the records for this value table.
  SmallString<128> ValueName;

  while (true) {
    BitstreamEntry Entry = Stream.advanceSkippingSubblocks();

    switch (Entry.Kind) {
    case BitstreamEntry::SubBlock: // Handled for us already.
    case BitstreamEntry::Error:
      return error("Malformed block");
    case BitstreamEntry::EndBlock:
      // Done parsing VST, jump back to wherever we came from.
      Stream.JumpToBit(CurrentBit);
      return Error::success();
    case BitstreamEntry::Record:
      // The interesting case.
      break;
    }

    // Read a record.
    Record.clear();
    switch (Stream.readRecord(Entry.ID, Record)) {
    default: // Default behavior: ignore (e.g. VST_CODE_BBENTRY records).
      break;
    case bitc::VST_CODE_ENTRY: { // VST_CODE_ENTRY: [valueid, namechar x N]
      if (convertToString(Record, 1, ValueName))
        return error("Invalid record");
      unsigned ValueID = Record[0];
      assert(!SourceFileName.empty());
      auto VLI = ValueIdToLinkageMap.find(ValueID);
      assert(VLI != ValueIdToLinkageMap.end() &&
             "No linkage found for VST entry?");
      auto Linkage = VLI->second;
      std::string GlobalId =
          GlobalValue::getGlobalIdentifier(ValueName, Linkage, SourceFileName);
      auto ValueGUID = GlobalValue::getGUID(GlobalId);
      auto OriginalNameID = ValueGUID;
      if (GlobalValue::isLocalLinkage(Linkage))
        OriginalNameID = GlobalValue::getGUID(ValueName);
      if (PrintSummaryGUIDs)
        dbgs() << "GUID " << ValueGUID << "(" << OriginalNameID << ") is "
               << ValueName << "\n";
      ValueIdToCallGraphGUIDMap[ValueID] =
          std::make_pair(ValueGUID, OriginalNameID);
      ValueName.clear();
      break;
    }
    case bitc::VST_CODE_FNENTRY: {
      // VST_CODE_FNENTRY: [valueid, offset, namechar x N]
      if (convertToString(Record, 2, ValueName))
        return error("Invalid record");
      unsigned ValueID = Record[0];
      assert(!SourceFileName.empty());
      auto VLI = ValueIdToLinkageMap.find(ValueID);
      assert(VLI != ValueIdToLinkageMap.end() &&
             "No linkage found for VST entry?");
      auto Linkage = VLI->second;
      std::string FunctionGlobalId = GlobalValue::getGlobalIdentifier(
          ValueName, VLI->second, SourceFileName);
      auto FunctionGUID = GlobalValue::getGUID(FunctionGlobalId);
      auto OriginalNameID = FunctionGUID;
      if (GlobalValue::isLocalLinkage(Linkage))
        OriginalNameID = GlobalValue::getGUID(ValueName);
      if (PrintSummaryGUIDs)
        dbgs() << "GUID " << FunctionGUID << "(" << OriginalNameID << ") is "
               << ValueName << "\n";
      ValueIdToCallGraphGUIDMap[ValueID] =
          std::make_pair(FunctionGUID, OriginalNameID);

      ValueName.clear();
      break;
    }
    case bitc::VST_CODE_COMBINED_ENTRY: {
      // VST_CODE_COMBINED_ENTRY: [valueid, refguid]
      unsigned ValueID = Record[0];
      GlobalValue::GUID RefGUID = Record[1];
      // The "original name", which is the second value of the pair will be
      // overriden later by a FS_COMBINED_ORIGINAL_NAME in the combined index.
      ValueIdToCallGraphGUIDMap[ValueID] = std::make_pair(RefGUID, RefGUID);
      break;
    }
    }
  }
}

// Parse just the blocks needed for building the index out of the module.
// At the end of this routine the module Index is populated with a map
// from global value id to GlobalValueSummary objects.
Error ModuleSummaryIndexBitcodeReader::parseModule(StringRef ModulePath) {
  if (Stream.EnterSubBlock(bitc::MODULE_BLOCK_ID))
    return error("Invalid record");

  SmallVector<uint64_t, 64> Record;
  DenseMap<unsigned, GlobalValue::LinkageTypes> ValueIdToLinkageMap;
  unsigned ValueId = 0;

  // Read the index for this module.
  while (true) {
    BitstreamEntry Entry = Stream.advance();

    switch (Entry.Kind) {
    case BitstreamEntry::Error:
      return error("Malformed block");
    case BitstreamEntry::EndBlock:
      return Error::success();

    case BitstreamEntry::SubBlock:
      switch (Entry.ID) {
      default: // Skip unknown content.
        if (Stream.SkipBlock())
          return error("Invalid record");
        break;
      case bitc::BLOCKINFO_BLOCK_ID:
        // Need to parse these to get abbrev ids (e.g. for VST)
        if (readBlockInfo())
          return error("Malformed block");
        break;
      case bitc::VALUE_SYMTAB_BLOCK_ID:
        // Should have been parsed earlier via VSTOffset, unless there
        // is no summary section.
        assert(((SeenValueSymbolTable && VSTOffset > 0) ||
                !SeenGlobalValSummary) &&
               "Expected early VST parse via VSTOffset record");
        if (Stream.SkipBlock())
          return error("Invalid record");
        break;
      case bitc::GLOBALVAL_SUMMARY_BLOCK_ID:
        assert(!SeenValueSymbolTable &&
               "Already read VST when parsing summary block?");
        // We might not have a VST if there were no values in the
        // summary. An empty summary block generated when we are
        // performing ThinLTO compiles so we don't later invoke
        // the regular LTO process on them.
        if (VSTOffset > 0) {
          if (Error Err = parseValueSymbolTable(VSTOffset, ValueIdToLinkageMap))
            return Err;
          SeenValueSymbolTable = true;
        }
        SeenGlobalValSummary = true;
        if (Error Err = parseEntireSummary(ModulePath))
          return Err;
        break;
      case bitc::MODULE_STRTAB_BLOCK_ID:
        if (Error Err = parseModuleStringTable())
          return Err;
        break;
      }
      continue;

    case BitstreamEntry::Record: {
        Record.clear();
        auto BitCode = Stream.readRecord(Entry.ID, Record);
        switch (BitCode) {
        default:
          break; // Default behavior, ignore unknown content.
        /// MODULE_CODE_SOURCE_FILENAME: [namechar x N]
        case bitc::MODULE_CODE_SOURCE_FILENAME: {
          SmallString<128> ValueName;
          if (convertToString(Record, 0, ValueName))
            return error("Invalid record");
          SourceFileName = ValueName.c_str();
          break;
        }
        /// MODULE_CODE_HASH: [5*i32]
        case bitc::MODULE_CODE_HASH: {
          if (Record.size() != 5)
            return error("Invalid hash length " + Twine(Record.size()).str());
          if (TheIndex.modulePaths().empty())
            // We always seed the index with the module.
            TheIndex.addModulePath(ModulePath, 0);
          if (TheIndex.modulePaths().size() != 1)
            return error("Don't expect multiple modules defined?");
          auto &Hash = TheIndex.modulePaths().begin()->second.second;
          int Pos = 0;
          for (auto &Val : Record) {
            assert(!(Val >> 32) && "Unexpected high bits set");
            Hash[Pos++] = Val;
          }
          break;
        }
        /// MODULE_CODE_VSTOFFSET: [offset]
        case bitc::MODULE_CODE_VSTOFFSET:
          if (Record.size() < 1)
            return error("Invalid record");
          // Note that we subtract 1 here because the offset is relative to one
          // word before the start of the identification or module block, which
          // was historically always the start of the regular bitcode header.
          VSTOffset = Record[0] - 1;
          break;
        // GLOBALVAR: [pointer type, isconst, initid,
        //             linkage, alignment, section, visibility, threadlocal,
        //             unnamed_addr, externally_initialized, dllstorageclass,
        //             comdat]
        case bitc::MODULE_CODE_GLOBALVAR: {
          if (Record.size() < 6)
            return error("Invalid record");
          uint64_t RawLinkage = Record[3];
          GlobalValue::LinkageTypes Linkage = getDecodedLinkage(RawLinkage);
          ValueIdToLinkageMap[ValueId++] = Linkage;
          break;
        }
        // FUNCTION:  [type, callingconv, isproto, linkage, paramattr,
        //             alignment, section, visibility, gc, unnamed_addr,
        //             prologuedata, dllstorageclass, comdat, prefixdata]
        case bitc::MODULE_CODE_FUNCTION: {
          if (Record.size() < 8)
            return error("Invalid record");
          uint64_t RawLinkage = Record[3];
          GlobalValue::LinkageTypes Linkage = getDecodedLinkage(RawLinkage);
          ValueIdToLinkageMap[ValueId++] = Linkage;
          break;
        }
        // ALIAS: [alias type, addrspace, aliasee val#, linkage, visibility,
        // dllstorageclass]
        case bitc::MODULE_CODE_ALIAS: {
          if (Record.size() < 6)
            return error("Invalid record");
          uint64_t RawLinkage = Record[3];
          GlobalValue::LinkageTypes Linkage = getDecodedLinkage(RawLinkage);
          ValueIdToLinkageMap[ValueId++] = Linkage;
          break;
        }
        }
      }
      continue;
    }
  }
}

// Eagerly parse the entire summary block. This populates the GlobalValueSummary
// objects in the index.
Error ModuleSummaryIndexBitcodeReader::parseEntireSummary(
    StringRef ModulePath) {
  if (Stream.EnterSubBlock(bitc::GLOBALVAL_SUMMARY_BLOCK_ID))
    return error("Invalid record");
  SmallVector<uint64_t, 64> Record;

  // Parse version
  {
    BitstreamEntry Entry = Stream.advanceSkippingSubblocks();
    if (Entry.Kind != BitstreamEntry::Record)
      return error("Invalid Summary Block: record for version expected");
    if (Stream.readRecord(Entry.ID, Record) != bitc::FS_VERSION)
      return error("Invalid Summary Block: version expected");
  }
  const uint64_t Version = Record[0];
  const bool IsOldProfileFormat = Version == 1;
  if (!IsOldProfileFormat && Version != 2)
    return error("Invalid summary version " + Twine(Version) +
                 ", 1 or 2 expected");
  Record.clear();

  // Keep around the last seen summary to be used when we see an optional
  // "OriginalName" attachement.
  GlobalValueSummary *LastSeenSummary = nullptr;
  bool Combined = false;

  while (true) {
    BitstreamEntry Entry = Stream.advanceSkippingSubblocks();

    switch (Entry.Kind) {
    case BitstreamEntry::SubBlock: // Handled for us already.
    case BitstreamEntry::Error:
      return error("Malformed block");
    case BitstreamEntry::EndBlock:
      // For a per-module index, remove any entries that still have empty
      // summaries. The VST parsing creates entries eagerly for all symbols,
      // but not all have associated summaries (e.g. it doesn't know how to
      // distinguish between VST_CODE_ENTRY for function declarations vs global
      // variables with initializers that end up with a summary). Remove those
      // entries now so that we don't need to rely on the combined index merger
      // to clean them up (especially since that may not run for the first
      // module's index if we merge into that).
      if (!Combined)
        TheIndex.removeEmptySummaryEntries();
      return Error::success();
    case BitstreamEntry::Record:
      // The interesting case.
      break;
    }

    // Read a record. The record format depends on whether this
    // is a per-module index or a combined index file. In the per-module
    // case the records contain the associated value's ID for correlation
    // with VST entries. In the combined index the correlation is done
    // via the bitcode offset of the summary records (which were saved
    // in the combined index VST entries). The records also contain
    // information used for ThinLTO renaming and importing.
    Record.clear();
    auto BitCode = Stream.readRecord(Entry.ID, Record);
    switch (BitCode) {
    default: // Default behavior: ignore.
      break;
    // FS_PERMODULE: [valueid, flags, instcount, numrefs, numrefs x valueid,
    //                n x (valueid)]
    // FS_PERMODULE_PROFILE: [valueid, flags, instcount, numrefs,
    //                        numrefs x valueid,
    //                        n x (valueid, hotness)]
    case bitc::FS_PERMODULE:
    case bitc::FS_PERMODULE_PROFILE: {
      unsigned ValueID = Record[0];
      uint64_t RawFlags = Record[1];
      unsigned InstCount = Record[2];
      unsigned NumRefs = Record[3];
      auto Flags = getDecodedGVSummaryFlags(RawFlags, Version);
      std::unique_ptr<FunctionSummary> FS =
          llvm::make_unique<FunctionSummary>(Flags, InstCount);
      // The module path string ref set in the summary must be owned by the
      // index's module string table. Since we don't have a module path
      // string table section in the per-module index, we create a single
      // module path string table entry with an empty (0) ID to take
      // ownership.
      FS->setModulePath(TheIndex.addModulePath(ModulePath, 0)->first());
      static int RefListStartIndex = 4;
      int CallGraphEdgeStartIndex = RefListStartIndex + NumRefs;
      assert(Record.size() >= RefListStartIndex + NumRefs &&
             "Record size inconsistent with number of references");
      for (unsigned I = 4, E = CallGraphEdgeStartIndex; I != E; ++I) {
        unsigned RefValueId = Record[I];
        GlobalValue::GUID RefGUID = getGUIDFromValueId(RefValueId).first;
        FS->addRefEdge(RefGUID);
      }
      bool HasProfile = (BitCode == bitc::FS_PERMODULE_PROFILE);
      for (unsigned I = CallGraphEdgeStartIndex, E = Record.size(); I != E;
           ++I) {
        CalleeInfo::HotnessType Hotness;
        GlobalValue::GUID CalleeGUID;
        std::tie(CalleeGUID, Hotness) =
            readCallGraphEdge(Record, I, IsOldProfileFormat, HasProfile);
        FS->addCallGraphEdge(CalleeGUID, CalleeInfo(Hotness));
      }
      auto GUID = getGUIDFromValueId(ValueID);
      FS->setOriginalName(GUID.second);
      TheIndex.addGlobalValueSummary(GUID.first, std::move(FS));
      break;
    }
    // FS_ALIAS: [valueid, flags, valueid]
    // Aliases must be emitted (and parsed) after all FS_PERMODULE entries, as
    // they expect all aliasee summaries to be available.
    case bitc::FS_ALIAS: {
      unsigned ValueID = Record[0];
      uint64_t RawFlags = Record[1];
      unsigned AliaseeID = Record[2];
      auto Flags = getDecodedGVSummaryFlags(RawFlags, Version);
      std::unique_ptr<AliasSummary> AS = llvm::make_unique<AliasSummary>(Flags);
      // The module path string ref set in the summary must be owned by the
      // index's module string table. Since we don't have a module path
      // string table section in the per-module index, we create a single
      // module path string table entry with an empty (0) ID to take
      // ownership.
      AS->setModulePath(TheIndex.addModulePath(ModulePath, 0)->first());

      GlobalValue::GUID AliaseeGUID = getGUIDFromValueId(AliaseeID).first;
      auto *AliaseeSummary = TheIndex.getGlobalValueSummary(AliaseeGUID);
      if (!AliaseeSummary)
        return error("Alias expects aliasee summary to be parsed");
      AS->setAliasee(AliaseeSummary);

      auto GUID = getGUIDFromValueId(ValueID);
      AS->setOriginalName(GUID.second);
      TheIndex.addGlobalValueSummary(GUID.first, std::move(AS));
      break;
    }
    // FS_PERMODULE_GLOBALVAR_INIT_REFS: [valueid, flags, n x valueid]
    case bitc::FS_PERMODULE_GLOBALVAR_INIT_REFS: {
      unsigned ValueID = Record[0];
      uint64_t RawFlags = Record[1];
      auto Flags = getDecodedGVSummaryFlags(RawFlags, Version);
      std::unique_ptr<GlobalVarSummary> FS =
          llvm::make_unique<GlobalVarSummary>(Flags);
      FS->setModulePath(TheIndex.addModulePath(ModulePath, 0)->first());
      for (unsigned I = 2, E = Record.size(); I != E; ++I) {
        unsigned RefValueId = Record[I];
        GlobalValue::GUID RefGUID = getGUIDFromValueId(RefValueId).first;
        FS->addRefEdge(RefGUID);
      }
      auto GUID = getGUIDFromValueId(ValueID);
      FS->setOriginalName(GUID.second);
      TheIndex.addGlobalValueSummary(GUID.first, std::move(FS));
      break;
    }
    // FS_COMBINED: [valueid, modid, flags, instcount, numrefs,
    //               numrefs x valueid, n x (valueid)]
    // FS_COMBINED_PROFILE: [valueid, modid, flags, instcount, numrefs,
    //                       numrefs x valueid, n x (valueid, hotness)]
    case bitc::FS_COMBINED:
    case bitc::FS_COMBINED_PROFILE: {
      unsigned ValueID = Record[0];
      uint64_t ModuleId = Record[1];
      uint64_t RawFlags = Record[2];
      unsigned InstCount = Record[3];
      unsigned NumRefs = Record[4];
      auto Flags = getDecodedGVSummaryFlags(RawFlags, Version);
      std::unique_ptr<FunctionSummary> FS =
          llvm::make_unique<FunctionSummary>(Flags, InstCount);
      LastSeenSummary = FS.get();
      FS->setModulePath(ModuleIdMap[ModuleId]);
      static int RefListStartIndex = 5;
      int CallGraphEdgeStartIndex = RefListStartIndex + NumRefs;
      assert(Record.size() >= RefListStartIndex + NumRefs &&
             "Record size inconsistent with number of references");
      for (unsigned I = RefListStartIndex, E = CallGraphEdgeStartIndex; I != E;
           ++I) {
        unsigned RefValueId = Record[I];
        GlobalValue::GUID RefGUID = getGUIDFromValueId(RefValueId).first;
        FS->addRefEdge(RefGUID);
      }
      bool HasProfile = (BitCode == bitc::FS_COMBINED_PROFILE);
      for (unsigned I = CallGraphEdgeStartIndex, E = Record.size(); I != E;
           ++I) {
        CalleeInfo::HotnessType Hotness;
        GlobalValue::GUID CalleeGUID;
        std::tie(CalleeGUID, Hotness) =
            readCallGraphEdge(Record, I, IsOldProfileFormat, HasProfile);
        FS->addCallGraphEdge(CalleeGUID, CalleeInfo(Hotness));
      }
      GlobalValue::GUID GUID = getGUIDFromValueId(ValueID).first;
      TheIndex.addGlobalValueSummary(GUID, std::move(FS));
      Combined = true;
      break;
    }
    // FS_COMBINED_ALIAS: [valueid, modid, flags, valueid]
    // Aliases must be emitted (and parsed) after all FS_COMBINED entries, as
    // they expect all aliasee summaries to be available.
    case bitc::FS_COMBINED_ALIAS: {
      unsigned ValueID = Record[0];
      uint64_t ModuleId = Record[1];
      uint64_t RawFlags = Record[2];
      unsigned AliaseeValueId = Record[3];
      auto Flags = getDecodedGVSummaryFlags(RawFlags, Version);
      std::unique_ptr<AliasSummary> AS = llvm::make_unique<AliasSummary>(Flags);
      LastSeenSummary = AS.get();
      AS->setModulePath(ModuleIdMap[ModuleId]);

      auto AliaseeGUID = getGUIDFromValueId(AliaseeValueId).first;
      auto AliaseeInModule =
          TheIndex.findSummaryInModule(AliaseeGUID, AS->modulePath());
      if (!AliaseeInModule)
        return error("Alias expects aliasee summary to be parsed");
      AS->setAliasee(AliaseeInModule);

      GlobalValue::GUID GUID = getGUIDFromValueId(ValueID).first;
      TheIndex.addGlobalValueSummary(GUID, std::move(AS));
      Combined = true;
      break;
    }
    // FS_COMBINED_GLOBALVAR_INIT_REFS: [valueid, modid, flags, n x valueid]
    case bitc::FS_COMBINED_GLOBALVAR_INIT_REFS: {
      unsigned ValueID = Record[0];
      uint64_t ModuleId = Record[1];
      uint64_t RawFlags = Record[2];
      auto Flags = getDecodedGVSummaryFlags(RawFlags, Version);
      std::unique_ptr<GlobalVarSummary> FS =
          llvm::make_unique<GlobalVarSummary>(Flags);
      LastSeenSummary = FS.get();
      FS->setModulePath(ModuleIdMap[ModuleId]);
      for (unsigned I = 3, E = Record.size(); I != E; ++I) {
        unsigned RefValueId = Record[I];
        GlobalValue::GUID RefGUID = getGUIDFromValueId(RefValueId).first;
        FS->addRefEdge(RefGUID);
      }
      GlobalValue::GUID GUID = getGUIDFromValueId(ValueID).first;
      TheIndex.addGlobalValueSummary(GUID, std::move(FS));
      Combined = true;
      break;
    }
    // FS_COMBINED_ORIGINAL_NAME: [original_name]
    case bitc::FS_COMBINED_ORIGINAL_NAME: {
      uint64_t OriginalName = Record[0];
      if (!LastSeenSummary)
        return error("Name attachment that does not follow a combined record");
      LastSeenSummary->setOriginalName(OriginalName);
      // Reset the LastSeenSummary
      LastSeenSummary = nullptr;
    }
    }
  }
  llvm_unreachable("Exit infinite loop");
}

std::pair<GlobalValue::GUID, CalleeInfo::HotnessType>
ModuleSummaryIndexBitcodeReader::readCallGraphEdge(
    const SmallVector<uint64_t, 64> &Record, unsigned int &I,
    const bool IsOldProfileFormat, const bool HasProfile) {

  auto Hotness = CalleeInfo::HotnessType::Unknown;
  unsigned CalleeValueId = Record[I];
  GlobalValue::GUID CalleeGUID = getGUIDFromValueId(CalleeValueId).first;
  if (IsOldProfileFormat) {
    I += 1; // Skip old callsitecount field
    if (HasProfile)
      I += 1; // Skip old profilecount field
  } else if (HasProfile)
    Hotness = static_cast<CalleeInfo::HotnessType>(Record[++I]);
  return {CalleeGUID, Hotness};
}

// Parse the  module string table block into the Index.
// This populates the ModulePathStringTable map in the index.
Error ModuleSummaryIndexBitcodeReader::parseModuleStringTable() {
  if (Stream.EnterSubBlock(bitc::MODULE_STRTAB_BLOCK_ID))
    return error("Invalid record");

  SmallVector<uint64_t, 64> Record;

  SmallString<128> ModulePath;
  ModulePathStringTableTy::iterator LastSeenModulePath;

  while (true) {
    BitstreamEntry Entry = Stream.advanceSkippingSubblocks();

    switch (Entry.Kind) {
    case BitstreamEntry::SubBlock: // Handled for us already.
    case BitstreamEntry::Error:
      return error("Malformed block");
    case BitstreamEntry::EndBlock:
      return Error::success();
    case BitstreamEntry::Record:
      // The interesting case.
      break;
    }

    Record.clear();
    switch (Stream.readRecord(Entry.ID, Record)) {
    default: // Default behavior: ignore.
      break;
    case bitc::MST_CODE_ENTRY: {
      // MST_ENTRY: [modid, namechar x N]
      uint64_t ModuleId = Record[0];

      if (convertToString(Record, 1, ModulePath))
        return error("Invalid record");

      LastSeenModulePath = TheIndex.addModulePath(ModulePath, ModuleId);
      ModuleIdMap[ModuleId] = LastSeenModulePath->first();

      ModulePath.clear();
      break;
    }
    /// MST_CODE_HASH: [5*i32]
    case bitc::MST_CODE_HASH: {
      if (Record.size() != 5)
        return error("Invalid hash length " + Twine(Record.size()).str());
      if (LastSeenModulePath == TheIndex.modulePaths().end())
        return error("Invalid hash that does not follow a module path");
      int Pos = 0;
      for (auto &Val : Record) {
        assert(!(Val >> 32) && "Unexpected high bits set");
        LastSeenModulePath->second.second[Pos++] = Val;
      }
      // Reset LastSeenModulePath to avoid overriding the hash unexpectedly.
      LastSeenModulePath = TheIndex.modulePaths().end();
      break;
    }
    }
  }
  llvm_unreachable("Exit infinite loop");
}

namespace {

// FIXME: This class is only here to support the transition to llvm::Error. It
// will be removed once this transition is complete. Clients should prefer to
// deal with the Error value directly, rather than converting to error_code.
class BitcodeErrorCategoryType : public std::error_category {
  const char *name() const noexcept override {
    return "llvm.bitcode";
  }
  std::string message(int IE) const override {
    BitcodeError E = static_cast<BitcodeError>(IE);
    switch (E) {
    case BitcodeError::CorruptedBitcode:
      return "Corrupted bitcode";
    }
    llvm_unreachable("Unknown error type!");
  }
};

} // end anonymous namespace

static ManagedStatic<BitcodeErrorCategoryType> ErrorCategory;

const std::error_category &llvm::BitcodeErrorCategory() {
  return *ErrorCategory;
}

//===----------------------------------------------------------------------===//
// External interface
//===----------------------------------------------------------------------===//

Expected<std::vector<BitcodeModule>>
llvm::getBitcodeModuleList(MemoryBufferRef Buffer) {
  Expected<BitstreamCursor> StreamOrErr = initStream(Buffer);
  if (!StreamOrErr)
    return StreamOrErr.takeError();
  BitstreamCursor &Stream = *StreamOrErr;

  std::vector<BitcodeModule> Modules;
  while (true) {
    uint64_t BCBegin = Stream.getCurrentByteNo();

    // We may be consuming bitcode from a client that leaves garbage at the end
    // of the bitcode stream (e.g. Apple's ar tool). If we are close enough to
    // the end that there cannot possibly be another module, stop looking.
    if (BCBegin + 8 >= Stream.getBitcodeBytes().size())
      return Modules;

    BitstreamEntry Entry = Stream.advance();
    switch (Entry.Kind) {
    case BitstreamEntry::EndBlock:
    case BitstreamEntry::Error:
      return error("Malformed block");

    case BitstreamEntry::SubBlock: {
      uint64_t IdentificationBit = -1ull;
      if (Entry.ID == bitc::IDENTIFICATION_BLOCK_ID) {
        IdentificationBit = Stream.GetCurrentBitNo() - BCBegin * 8;
        if (Stream.SkipBlock())
          return error("Malformed block");

        Entry = Stream.advance();
        if (Entry.Kind != BitstreamEntry::SubBlock ||
            Entry.ID != bitc::MODULE_BLOCK_ID)
          return error("Malformed block");
      }

      if (Entry.ID == bitc::MODULE_BLOCK_ID) {
        uint64_t ModuleBit = Stream.GetCurrentBitNo() - BCBegin * 8;
        if (Stream.SkipBlock())
          return error("Malformed block");

        Modules.push_back({Stream.getBitcodeBytes().slice(
                               BCBegin, Stream.getCurrentByteNo() - BCBegin),
                           Buffer.getBufferIdentifier(), IdentificationBit,
                           ModuleBit});
        continue;
      }

      if (Stream.SkipBlock())
        return error("Malformed block");
      continue;
    }
    case BitstreamEntry::Record:
      Stream.skipRecord(Entry.ID);
      continue;
    }
  }
}

/// \brief Get a lazy one-at-time loading module from bitcode.
///
/// This isn't always used in a lazy context.  In particular, it's also used by
/// \a parseModule().  If this is truly lazy, then we need to eagerly pull
/// in forward-referenced functions from block address references.
///
/// \param[in] MaterializeAll Set to \c true if we should materialize
/// everything.
Expected<std::unique_ptr<Module>>
BitcodeModule::getModuleImpl(LLVMContext &Context, bool MaterializeAll,
                             bool ShouldLazyLoadMetadata) {
  BitstreamCursor Stream(Buffer);

  std::string ProducerIdentification;
  if (IdentificationBit != -1ull) {
    Stream.JumpToBit(IdentificationBit);
    Expected<std::string> ProducerIdentificationOrErr =
        readIdentificationBlock(Stream);
    if (!ProducerIdentificationOrErr)
      return ProducerIdentificationOrErr.takeError();

    ProducerIdentification = *ProducerIdentificationOrErr;
  }

  Stream.JumpToBit(ModuleBit);
  auto *R =
      new BitcodeReader(std::move(Stream), ProducerIdentification, Context);

  std::unique_ptr<Module> M =
      llvm::make_unique<Module>(ModuleIdentifier, Context);
  M->setMaterializer(R);

  // Delay parsing Metadata if ShouldLazyLoadMetadata is true.
  if (Error Err = R->parseBitcodeInto(M.get(), ShouldLazyLoadMetadata))
    return std::move(Err);

  if (MaterializeAll) {
    // Read in the entire module, and destroy the BitcodeReader.
    if (Error Err = M->materializeAll())
      return std::move(Err);
  } else {
    // Resolve forward references from blockaddresses.
    if (Error Err = R->materializeForwardReferencedFunctions())
      return std::move(Err);
  }
  return std::move(M);
}

Expected<std::unique_ptr<Module>>
BitcodeModule::getLazyModule(LLVMContext &Context,
                             bool ShouldLazyLoadMetadata) {
  return getModuleImpl(Context, false, ShouldLazyLoadMetadata);
}

// Parse the specified bitcode buffer, returning the function info index.
Expected<std::unique_ptr<ModuleSummaryIndex>> BitcodeModule::getSummary() {
  BitstreamCursor Stream(Buffer);
  Stream.JumpToBit(ModuleBit);

  auto Index = llvm::make_unique<ModuleSummaryIndex>();
  ModuleSummaryIndexBitcodeReader R(std::move(Stream), *Index);

  if (Error Err = R.parseModule(ModuleIdentifier))
    return std::move(Err);

  return std::move(Index);
}

// Check if the given bitcode buffer contains a global value summary block.
Expected<bool> BitcodeModule::hasSummary() {
  BitstreamCursor Stream(Buffer);
  Stream.JumpToBit(ModuleBit);

  if (Stream.EnterSubBlock(bitc::MODULE_BLOCK_ID))
    return error("Invalid record");

  while (true) {
    BitstreamEntry Entry = Stream.advance();

    switch (Entry.Kind) {
    case BitstreamEntry::Error:
      return error("Malformed block");
    case BitstreamEntry::EndBlock:
      return false;

    case BitstreamEntry::SubBlock:
      if (Entry.ID == bitc::GLOBALVAL_SUMMARY_BLOCK_ID)
        return true;

      // Ignore other sub-blocks.
      if (Stream.SkipBlock())
        return error("Malformed block");
      continue;

    case BitstreamEntry::Record:
      Stream.skipRecord(Entry.ID);
      continue;
    }
  }
}

static Expected<BitcodeModule> getSingleModule(MemoryBufferRef Buffer) {
  Expected<std::vector<BitcodeModule>> MsOrErr = getBitcodeModuleList(Buffer);
  if (!MsOrErr)
    return MsOrErr.takeError();

  if (MsOrErr->size() != 1)
    return error("Expected a single module");

  return (*MsOrErr)[0];
}

Expected<std::unique_ptr<Module>>
llvm::getLazyBitcodeModule(MemoryBufferRef Buffer,
                           LLVMContext &Context, bool ShouldLazyLoadMetadata) {
  Expected<BitcodeModule> BM = getSingleModule(Buffer);
  if (!BM)
    return BM.takeError();

  return BM->getLazyModule(Context, ShouldLazyLoadMetadata);
}

Expected<std::unique_ptr<Module>>
llvm::getOwningLazyBitcodeModule(std::unique_ptr<MemoryBuffer> &&Buffer,
                                 LLVMContext &Context,
                                 bool ShouldLazyLoadMetadata) {
  auto MOrErr = getLazyBitcodeModule(*Buffer, Context, ShouldLazyLoadMetadata);
  if (MOrErr)
    (*MOrErr)->setOwnedMemoryBuffer(std::move(Buffer));
  return MOrErr;
}

Expected<std::unique_ptr<Module>>
BitcodeModule::parseModule(LLVMContext &Context) {
  return getModuleImpl(Context, true, false);
  // TODO: Restore the use-lists to the in-memory state when the bitcode was
  // written.  We must defer until the Module has been fully materialized.
}

Expected<std::unique_ptr<Module>> llvm::parseBitcodeFile(MemoryBufferRef Buffer,
                                                         LLVMContext &Context) {
  Expected<BitcodeModule> BM = getSingleModule(Buffer);
  if (!BM)
    return BM.takeError();

  return BM->parseModule(Context);
}

Expected<std::string> llvm::getBitcodeTargetTriple(MemoryBufferRef Buffer) {
  Expected<BitstreamCursor> StreamOrErr = initStream(Buffer);
  if (!StreamOrErr)
    return StreamOrErr.takeError();

  return readTriple(*StreamOrErr);
}

Expected<bool> llvm::isBitcodeContainingObjCCategory(MemoryBufferRef Buffer) {
  Expected<BitstreamCursor> StreamOrErr = initStream(Buffer);
  if (!StreamOrErr)
    return StreamOrErr.takeError();

  return hasObjCCategory(*StreamOrErr);
}

Expected<std::string> llvm::getBitcodeProducerString(MemoryBufferRef Buffer) {
  Expected<BitstreamCursor> StreamOrErr = initStream(Buffer);
  if (!StreamOrErr)
    return StreamOrErr.takeError();

  return readIdentificationCode(*StreamOrErr);
}

Expected<std::unique_ptr<ModuleSummaryIndex>>
llvm::getModuleSummaryIndex(MemoryBufferRef Buffer) {
  Expected<BitcodeModule> BM = getSingleModule(Buffer);
  if (!BM)
    return BM.takeError();

  return BM->getSummary();
}

Expected<bool> llvm::hasGlobalValueSummary(MemoryBufferRef Buffer) {
  Expected<BitcodeModule> BM = getSingleModule(Buffer);
  if (!BM)
    return BM.takeError();

  return BM->hasSummary();
}<|MERGE_RESOLUTION|>--- conflicted
+++ resolved
@@ -2932,28 +2932,20 @@
       break;
     }
     case bitc::METADATA_GLOBAL_VAR: {
-<<<<<<< HEAD
-      if (Record.size() != 12)
-=======
       if (Record.size() < 11 || Record.size() > 12)
->>>>>>> 8c11c7bb
         return error("Invalid record");
 
       IsDistinct = Record[0];
 
       // Upgrade old metadata, which stored a global variable reference or a
       // ConstantInt here.
-<<<<<<< HEAD
       Metadata *Expr = getMDOrNull(Record[10]);
-=======
-      Metadata *Expr = getMDOrNull(Record[9]);
       uint32_t AlignInBits = 0;
       if (Record.size() > 11) {
         if (Record[11] > (uint64_t)std::numeric_limits<uint32_t>::max())
           return error("Alignment value is too large");
         AlignInBits = Record[11];
       }
->>>>>>> 8c11c7bb
       GlobalVariable *Attach = nullptr;
       if (auto *CMD = dyn_cast_or_null<ConstantAsMetadata>(Expr)) {
         if (auto *GV = dyn_cast<GlobalVariable>(CMD->getValue())) {
@@ -2971,15 +2963,9 @@
       DIGlobalVariable *DGV = GET_OR_DISTINCT(
           DIGlobalVariable,
           (Context, getMDOrNull(Record[1]), getMDString(Record[2]),
-<<<<<<< HEAD
            getMDString(Record[3]), getMDOrNull(Record[4]), Record[5], Record[6],
            getDITypeRefOrNull(Record[7]), Record[8], Record[9], Expr,
-           getMDOrNull(Record[11])));
-=======
-           getMDString(Record[3]), getMDOrNull(Record[4]), Record[5],
-           getDITypeRefOrNull(Record[6]), Record[7], Record[8], Expr,
-           getMDOrNull(Record[10]), AlignInBits));
->>>>>>> 8c11c7bb
+           getMDOrNull(Record[11]), AlignInBits));
       MetadataList.assignValue(DGV, NextMetadataNo++);
 
       if (Attach)
@@ -2995,16 +2981,10 @@
       IsDistinct = Record[0] & 1;
       bool HasAlignment = Record[0] & 2;
       // 2nd field used to be an artificial tag, either DW_TAG_auto_variable or
-<<<<<<< HEAD
-      // DW_TAG_arg_variable.
-      IsDistinct = Record[0];
-      bool HasTag = Record.size() > 9;
-      DINode::DIFlags Flags = static_cast<DINode::DIFlags>(Record[8 + HasTag]);
-=======
       // DW_TAG_arg_variable, if we have alignment flag encoded it means, that
       // this is newer version of record which doesn't have artifical tag.
-      bool HasTag = !HasAlignment && Record.size() > 8;
-      DINode::DIFlags Flags = static_cast<DINode::DIFlags>(Record[7 + HasTag]);
+      bool HasTag = !HasAlignment && Record.size() > 9;
+      DINode::DIFlags Flags = static_cast<DINode::DIFlags>(Record[8 + HasTag]);
       uint32_t AlignInBits = 0;
       if (HasAlignment) {
         if (Record[8 + HasTag] >
@@ -3012,20 +2992,14 @@
           return error("Alignment value is too large");
         AlignInBits = Record[8 + HasTag];
       }
->>>>>>> 8c11c7bb
       MetadataList.assignValue(
           GET_OR_DISTINCT(DILocalVariable,
                           (Context, getMDOrNull(Record[1 + HasTag]),
                            getMDString(Record[2 + HasTag]),
                            getMDOrNull(Record[3 + HasTag]), Record[4 + HasTag],
-<<<<<<< HEAD
                            Record[5 + HasTag],
                            getDITypeRefOrNull(Record[6 + HasTag]),
-                           Record[7 + HasTag], Flags)),
-=======
-                           getDITypeRefOrNull(Record[5 + HasTag]),
-                           Record[6 + HasTag], Flags, AlignInBits)),
->>>>>>> 8c11c7bb
+                           Record[7 + HasTag], Flags, AlignInBits)),
           NextMetadataNo++);
       break;
     }
