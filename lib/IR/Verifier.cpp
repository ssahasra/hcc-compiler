--- conflicted
+++ resolved
@@ -4064,13 +4064,6 @@
       Assert(IsValidAlignment(MTI->getSourceAlignment()),
              "alignment of arg 1 of memory intrinsic must be 0 or a power of 2",
              CS);
-<<<<<<< HEAD
-      // TODO: Remove this assert when we enhance IRBuilder API to create
-      //  memcpy/memmove with separate source & dest alignments.
-      Assert(MTI->getSourceAlignment() == MTI->getDestAlignment(),
-             "TEMPORARY: source and dest alignments must be the same");
-=======
->>>>>>> 82f46e44
     }
     Assert(isa<ConstantInt>(CS.getArgOperand(3)),
            "isvolatile argument of memory intrinsics must be a constant int",
