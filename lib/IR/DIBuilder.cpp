--- conflicted
+++ resolved
@@ -221,11 +221,7 @@
   // FIXME: Why is there a name here?
   return DIDerivedType::get(VMContext, dwarf::DW_TAG_pointer_type, Name,
                             nullptr, 0, nullptr, PointeeTy, SizeInBits,
-<<<<<<< HEAD
-                            AlignInBits, 0, 0, AddrSpaceMD);
-=======
-                            AlignInBits, 0, DINode::FlagZero);
->>>>>>> 0d3d6406
+                            AlignInBits, 0, DINode::FlagZero, AddrSpaceMD);
 }
 
 DIDerivedType *DIBuilder::createMemberPointerType(DIType *PointeeTy,
