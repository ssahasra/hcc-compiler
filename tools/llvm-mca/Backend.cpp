--- conflicted
+++ resolved
@@ -59,12 +59,6 @@
   LLVM_DEBUG(dbgs() << "[E] Cycle begin: " << Cycle << '\n');
   for (HWEventListener *Listener : Listeners)
     Listener->onCycleBegin();
-<<<<<<< HEAD
-
-  Dispatch->cycleEvent();
-  HWS->cycleEvent();
-=======
->>>>>>> 0293af5d
 }
 
 void Backend::notifyInstructionEvent(const HWInstructionEvent &Event) {
