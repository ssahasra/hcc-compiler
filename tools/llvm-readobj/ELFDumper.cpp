--- conflicted
+++ resolved
@@ -3829,13 +3829,8 @@
 };
 
 template <typename ELFT>
-<<<<<<< HEAD
 static AMDNote getAMDNote(uint32_t NoteType,
-                          ArrayRef<typename ELFT::Word> Words) {
-=======
-static AMDGPUNote getAMDGPUNote(uint32_t NoteType,
-                                ArrayRef<uint8_t> Desc) {
->>>>>>> 8d6c07ee
+                          ArrayRef<uint8_t> Desc) {
   switch (NoteType) {
   default:
     return {"", ""};
@@ -3868,13 +3863,13 @@
 
 template <typename ELFT>
 static AMDGPUNote getAMDGPUNote(uint32_t NoteType,
-                                ArrayRef<typename ELFT::Word> Words) {
+                                ArrayRef<uint8_t> Desc) {
   switch (NoteType) {
   default:
     return {"", ""};
   case ELF::NT_AMDGPU_METADATA:
     auto MsgPackString =
-        StringRef(reinterpret_cast<const char *>(Words.data()), Words.size());
+        StringRef(reinterpret_cast<const char *>(Desc.data()), Desc.size());
     msgpack::Reader MsgPackReader(MsgPackString);
     auto OptMsgPackNodeOrErr = msgpack::Node::read(MsgPackReader);
     if (auto Err = OptMsgPackNodeOrErr.takeError())
