--- conflicted
+++ resolved
@@ -99,17 +99,10 @@
 static const opt::OptTable::Info StripInfoTable[] = {
 #define OPTION(PREFIX, NAME, ID, KIND, GROUP, ALIAS, ALIASARGS, FLAGS, PARAM,  \
                HELPTEXT, METAVAR, VALUES)                                      \
-<<<<<<< HEAD
-  {PREFIX,        NAME,       HELPTEXT,                                        \
-   METAVAR,       STRIP_##ID, opt::Option::KIND##Class,                        \
-   PARAM,         FLAGS,      STRIP_##GROUP,                                   \
-   STRIP_##ALIAS, ALIASARGS,  VALUES},
-=======
   {STRIP_##PREFIX, NAME,       HELPTEXT,                                       \
    METAVAR,        STRIP_##ID, opt::Option::KIND##Class,                       \
    PARAM,          FLAGS,      STRIP_##GROUP,                                  \
    STRIP_##ALIAS,  ALIASARGS,  VALUES},
->>>>>>> 0293af5d
 #include "StripOpts.inc"
 #undef OPTION
 };
