--- conflicted
+++ resolved
@@ -59,19 +59,11 @@
         # File table entries
         .byte   2               # Two file entries
         .byte   1
-<<<<<<< HEAD
-        .asciz "File1"
-        .byte   0x51
-        .byte   0x52
-        .byte   0
-        .asciz "File2"
-=======
         .long   ls_F1
         .byte   0x51
         .byte   0x52
         .byte   0
         .long   ls_F2
->>>>>>> 82f46e44
         .byte   0x53
         .byte   0x54
 LH_5_header_end:
