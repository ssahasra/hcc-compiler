<<<<<<< HEAD
; RUN: llc -filetype=obj %s -o - | llvm-readobj -r -s | FileCheck %s
=======
; RUN: llc -filetype=obj %s -o - | llvm-readobj -r -s -symbols | FileCheck %s
>>>>>>> 43f67abf

; CHECK: Format: WASM
; CHECK-NEXT:Arch: wasm32
; CHECK-NEXT:AddressSize: 32bit
; CHECK-NEXT:Sections [
; CHECK-NEXT:  Section {
; CHECK-NEXT:    Type: TYPE (0x1)
; CHECK-NEXT:    Size: 4
; CHECK-NEXT:    Offset: 8
; CHECK-NEXT:  }
; CHECK-NEXT:  Section {
; CHECK-NEXT:    Type: IMPORT (0x2)
; CHECK-NEXT:    Size: 58
; CHECK-NEXT:    Offset: 18
; CHECK-NEXT:  }
; CHECK-NEXT:  Section {
; CHECK-NEXT:    Type: FUNCTION (0x3)
; CHECK-NEXT:    Size: 2
; CHECK-NEXT:    Offset: 82
; CHECK-NEXT:  }
; CHECK-NEXT:  Section {
; CHECK-NEXT:    Type: ELEM (0x9)
; CHECK-NEXT:    Size: 7
; CHECK-NEXT:    Offset: 90
; CHECK-NEXT:  }
; CHECK-NEXT:  Section {
; CHECK-NEXT:    Type: CODE (0xA)
; CHECK-NEXT:    Size: 4
; CHECK-NEXT:    Offset: 103
; CHECK-NEXT:  }
; CHECK-NEXT:  Section {
; CHECK-NEXT:    Type: DATA (0xB)
; CHECK-NEXT:    Size: 19
; CHECK-NEXT:    Offset: 113
; CHECK-NEXT:    Segments [
; CHECK-NEXT:      Segment {
; CHECK-NEXT:        Name: .data.foo
; CHECK-NEXT:        Size: 4
; CHECK-NEXT:        Offset: 0
; CHECK-NEXT:      }
; CHECK-NEXT:      Segment {
; CHECK-NEXT:        Name: .data.ptr2
; CHECK-NEXT:        Size: 4
; CHECK-NEXT:        Offset: 4
; CHECK-NEXT:      }
; CHECK-NEXT:    ]
; CHECK-NEXT:  }
; CHECK-NEXT:  Section {
; CHECK-NEXT:    Type: CUSTOM (0x0)
; CHECK-NEXT:    Size: 121
; CHECK-NEXT:    Offset: 138
; CHECK-NEXT:    Name: .debug_str
; CHECK-NEXT:  }
; CHECK-NEXT:  Section {
; CHECK-NEXT:    Type: CUSTOM (0x0)
; CHECK-NEXT:    Size: 84
; CHECK-NEXT:    Offset: 276
; CHECK-NEXT:    Name: .debug_abbrev
; CHECK-NEXT:  }
; CHECK-NEXT:  Section {
; CHECK-NEXT:    Type: CUSTOM (0x0)
; CHECK-NEXT:    Size: 106
; CHECK-NEXT:    Offset: 380
; CHECK-NEXT:    Name: .debug_info
; CHECK-NEXT:  }
; CHECK-NEXT:  Section {
; CHECK-NEXT:    Type: CUSTOM (0x0)
; CHECK-NEXT:    Size: 0
; CHECK-NEXT:    Offset: 504
; CHECK-NEXT:    Name: .debug_ranges
; CHECK-NEXT:  }
; CHECK-NEXT:  Section {
; CHECK-NEXT:    Type: CUSTOM (0x0)
; CHECK-NEXT:    Size: 1
; CHECK-NEXT:    Offset: 524
; CHECK-NEXT:    Name: .debug_macinfo
; CHECK-NEXT:  }
; CHECK-NEXT:  Section {
; CHECK-NEXT:    Type: CUSTOM (0x0)
; CHECK-NEXT:    Size: 42
; CHECK-NEXT:    Offset: 546
; CHECK-NEXT:    Name: .debug_pubnames
; CHECK-NEXT:  }
; CHECK-NEXT:  Section {
; CHECK-NEXT:    Type: CUSTOM (0x0)
; CHECK-NEXT:    Size: 26
; CHECK-NEXT:    Offset: 610
; CHECK-NEXT:    Name: .debug_pubtypes
; CHECK-NEXT:  }
; CHECK-NEXT:  Section {
; CHECK-NEXT:    Type: CUSTOM (0x0)
; CHECK-NEXT:    Size: 57
; CHECK-NEXT:    Offset: 658
; CHECK-NEXT:    Name: .debug_line
; CHECK-NEXT:  }
; CHECK-NEXT:  Section {
; CHECK-NEXT:    Type: CUSTOM (0x0)
; CHECK-NEXT:    Size: 100
; CHECK-NEXT:    Offset: 733
; CHECK-NEXT:    Name: linking
; CHECK-NEXT:  }
; CHECK-NEXT:  Section {
; CHECK-NEXT:    Type: CUSTOM (0x0)
; CHECK-NEXT:    Size: 9
; CHECK-NEXT:    Offset: 847
; CHECK-NEXT:    Name: reloc.DATA
; CHECK-NEXT:  }
; CHECK-NEXT:  Section {
; CHECK-NEXT:    Type: CUSTOM (0x0)
; CHECK-NEXT:    Size: 58
; CHECK-NEXT:    Offset: 873
; CHECK-NEXT:    Name: reloc..debug_info
; CHECK-NEXT:  }
; CHECK-NEXT:  Section {
; CHECK-NEXT:    Type: CUSTOM (0x0)
; CHECK-NEXT:    Size: 6
; CHECK-NEXT:    Offset: 955
; CHECK-NEXT:    Name: reloc..debug_pubnames
; CHECK-NEXT:  }
; CHECK-NEXT:  Section {
; CHECK-NEXT:    Type: CUSTOM (0x0)
; CHECK-NEXT:    Size: 6
; CHECK-NEXT:    Offset: 989
; CHECK-NEXT:    Name: reloc..debug_pubtypes
; CHECK-NEXT:  }
; CHECK-NEXT:  Section {
; CHECK-NEXT:    Type: CUSTOM (0x0)
; CHECK-NEXT:    Size: 6
; CHECK-NEXT:    Offset: 1023
; CHECK-NEXT:    Name: reloc..debug_line
; CHECK-NEXT:  }
; CHECK-NEXT:]
; CHECK-NEXT:Relocations [
; CHECK-NEXT:  Section (6) DATA {
; CHECK-NEXT:    0x6 R_WEBASSEMBLY_MEMORY_ADDR_I32[10] 0
; CHECK-NEXT:    0xF R_WEBASSEMBLY_TABLE_INDEX_I32[8]
; CHECK-NEXT:  }
; CHECK-NEXT:  Section (9) .debug_info {
; CHECK-NEXT:    0x6 R_WEBASSEMBLY_SECTION_OFFSET_I32[1] 0
; CHECK-NEXT:    0xC R_WEBASSEMBLY_SECTION_OFFSET_I32[0] 0
; CHECK-NEXT:    0x12 R_WEBASSEMBLY_SECTION_OFFSET_I32[0] 55
; CHECK-NEXT:    0x16 R_WEBASSEMBLY_SECTION_OFFSET_I32[7] 0
; CHECK-NEXT:    0x1A R_WEBASSEMBLY_SECTION_OFFSET_I32[0] 62
; CHECK-NEXT:    0x1E R_WEBASSEMBLY_FUNCTION_OFFSET_I32[8] 0
; CHECK-NEXT:    0x27 R_WEBASSEMBLY_SECTION_OFFSET_I32[0] 105
; CHECK-NEXT:    0x33 R_WEBASSEMBLY_MEMORY_ADDR_I32[9] 0
; CHECK-NEXT:    0x3D R_WEBASSEMBLY_SECTION_OFFSET_I32[0] 109
; CHECK-NEXT:    0x44 R_WEBASSEMBLY_SECTION_OFFSET_I32[0] 113
; CHECK-NEXT:    0x50 R_WEBASSEMBLY_MEMORY_ADDR_I32[11] 0
; CHECK-NEXT:    0x5B R_WEBASSEMBLY_FUNCTION_OFFSET_I32[8] 0
; CHECK-NEXT:    0x63 R_WEBASSEMBLY_SECTION_OFFSET_I32[0] 118
; CHECK-NEXT:  }
; CHECK-NEXT:  Section (12) .debug_pubnames {
; CHECK-NEXT:    0x6 R_WEBASSEMBLY_SECTION_OFFSET_I32[2] 0
; CHECK-NEXT:  }
; CHECK-NEXT:  Section (13) .debug_pubtypes {
; CHECK-NEXT:    0x6 R_WEBASSEMBLY_SECTION_OFFSET_I32[2] 0
; CHECK-NEXT:  }
; CHECK-NEXT:  Section (14) .debug_line {
; CHECK-NEXT:    0x2B R_WEBASSEMBLY_FUNCTION_OFFSET_I32[8] 0
; CHECK-NEXT:  }
; CHECK-NEXT:]
<<<<<<< HEAD
=======
; CHECK-NEXT:Symbols [
; CHECK-NEXT:  Symbol {
; CHECK-NEXT:    Name: .debug_str
; CHECK-NEXT:    Type: SECTION (0x3)
; CHECK-NEXT:    Flags: 0x2
; CHECK-NEXT:  }
; CHECK-NEXT:  Symbol {
; CHECK-NEXT:    Name: .debug_abbrev
; CHECK-NEXT:    Type: SECTION (0x3)
; CHECK-NEXT:    Flags: 0x2
; CHECK-NEXT:  }
; CHECK-NEXT:  Symbol {
; CHECK-NEXT:    Name: .debug_info
; CHECK-NEXT:    Type: SECTION (0x3)
; CHECK-NEXT:    Flags: 0x2
; CHECK-NEXT:  }
; CHECK-NEXT:  Symbol {
; CHECK-NEXT:    Name: .debug_ranges
; CHECK-NEXT:    Type: SECTION (0x3)
; CHECK-NEXT:    Flags: 0x2
; CHECK-NEXT:  }
; CHECK-NEXT:  Symbol {
; CHECK-NEXT:    Name: .debug_macinfo
; CHECK-NEXT:    Type: SECTION (0x3)
; CHECK-NEXT:    Flags: 0x2
; CHECK-NEXT:  }
; CHECK-NEXT:  Symbol {
; CHECK-NEXT:    Name: .debug_pubnames
; CHECK-NEXT:    Type: SECTION (0x3)
; CHECK-NEXT:    Flags: 0x2
; CHECK-NEXT:  }
; CHECK-NEXT:  Symbol {
; CHECK-NEXT:    Name: .debug_pubtypes
; CHECK-NEXT:    Type: SECTION (0x3)
; CHECK-NEXT:    Flags: 0x2
; CHECK-NEXT:  }
; CHECK-NEXT:  Symbol {
; CHECK-NEXT:    Name: .debug_line
; CHECK-NEXT:    Type: SECTION (0x3)
; CHECK-NEXT:    Flags: 0x2
; CHECK-NEXT:  }
; CHECK-NEXT:  Symbol {
; CHECK-NEXT:    Name: f2
; CHECK-NEXT:    Type: FUNCTION (0x0)
; CHECK-NEXT:    Flags: 0x4
; CHECK-NEXT:  }
; CHECK-NEXT:  Symbol {
; CHECK-NEXT:    Name: foo
; CHECK-NEXT:    Type: DATA (0x1)
; CHECK-NEXT:    Flags: 0x4
; CHECK-NEXT:  }
; CHECK-NEXT:  Symbol {
; CHECK-NEXT:    Name: myextern
; CHECK-NEXT:    Type: DATA (0x1)
; CHECK-NEXT:    Flags: 0x10
; CHECK-NEXT:  }
; CHECK-NEXT:  Symbol {
; CHECK-NEXT:    Name: ptr2
; CHECK-NEXT:    Type: DATA (0x1)
; CHECK-NEXT:    Flags: 0x4
; CHECK-NEXT:  }
; CHECK-NEXT:]
>>>>>>> 43f67abf

target triple = "wasm32-unknown-unknown-wasm"

source_filename = "test.c"

@myextern = external global i32, align 4
@foo = hidden global i32* @myextern, align 4, !dbg !0
@ptr2 = hidden global void ()* @f2, align 4, !dbg !6

; Function Attrs: noinline nounwind optnone
define hidden void @f2() #0 !dbg !17 {
entry:
  ret void, !dbg !18
}

attributes #0 = { noinline nounwind optnone "correctly-rounded-divide-sqrt-fp-math"="false" "disable-tail-calls"="false" "less-precise-fpmad"="false" "no-frame-pointer-elim"="false" "no-infs-fp-math"="false" "no-jump-tables"="false" "no-nans-fp-math"="false" "no-signed-zeros-fp-math"="false" "no-trapping-math"="false" "stack-protector-buffer-size"="8" "target-cpu"="generic" "unsafe-fp-math"="false" "use-soft-float"="false" }

!llvm.dbg.cu = !{!2}
!llvm.module.flags = !{!13, !14, !15}
!llvm.ident = !{!16}

!0 = !DIGlobalVariableExpression(var: !1, expr: !DIExpression())
!1 = distinct !DIGlobalVariable(name: "foo", scope: !2, file: !3, line: 4, type: !11, isLocal: false, isDefinition: true)
!2 = distinct !DICompileUnit(language: DW_LANG_C99, file: !3, producer: "clang version 6.0.0 (trunk 315924) (llvm/trunk 315960)", isOptimized: false, runtimeVersion: 0, emissionKind: FullDebug, enums: !4, globals: !5)
!3 = !DIFile(filename: "test.c", directory: "/usr/local/google/home/sbc/dev/wasm/simple")
!4 = !{}
!5 = !{!0, !6}
!6 = !DIGlobalVariableExpression(var: !7, expr: !DIExpression())
!7 = distinct !DIGlobalVariable(name: "ptr2", scope: !2, file: !3, line: 5, type: !8, isLocal: false, isDefinition: true)
!8 = !DIDerivedType(tag: DW_TAG_pointer_type, baseType: !9, size: 32)
!9 = !DISubroutineType(types: !10)
!10 = !{null}
!11 = !DIDerivedType(tag: DW_TAG_pointer_type, baseType: !12, size: 32)
!12 = !DIBasicType(name: "int", size: 32, encoding: DW_ATE_signed)
!13 = !{i32 2, !"Dwarf Version", i32 4}
!14 = !{i32 2, !"Debug Info Version", i32 3}
!15 = !{i32 1, !"wchar_size", i32 4}
!16 = !{!"clang version 6.0.0 (trunk 315924) (llvm/trunk 315960)"}
!17 = distinct !DISubprogram(name: "f2", scope: !3, file: !3, line: 2, type: !9, isLocal: false, isDefinition: true, scopeLine: 2, flags: DIFlagPrototyped, isOptimized: false, unit: !2, variables: !4)
!18 = !DILocation(line: 2, column: 16, scope: !17)<|MERGE_RESOLUTION|>--- conflicted
+++ resolved
@@ -1,8 +1,4 @@
-<<<<<<< HEAD
-; RUN: llc -filetype=obj %s -o - | llvm-readobj -r -s | FileCheck %s
-=======
 ; RUN: llc -filetype=obj %s -o - | llvm-readobj -r -s -symbols | FileCheck %s
->>>>>>> 43f67abf
 
 ; CHECK: Format: WASM
 ; CHECK-NEXT:Arch: wasm32
@@ -165,8 +161,6 @@
 ; CHECK-NEXT:    0x2B R_WEBASSEMBLY_FUNCTION_OFFSET_I32[8] 0
 ; CHECK-NEXT:  }
 ; CHECK-NEXT:]
-<<<<<<< HEAD
-=======
 ; CHECK-NEXT:Symbols [
 ; CHECK-NEXT:  Symbol {
 ; CHECK-NEXT:    Name: .debug_str
@@ -229,7 +223,6 @@
 ; CHECK-NEXT:    Flags: 0x4
 ; CHECK-NEXT:  }
 ; CHECK-NEXT:]
->>>>>>> 43f67abf
 
 target triple = "wasm32-unknown-unknown-wasm"
 
