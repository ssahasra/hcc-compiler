--- conflicted
+++ resolved
@@ -1,8 +1,5 @@
 ; RUN: llc -o - %s -verify-machineinstrs | FileCheck %s
-<<<<<<< HEAD
-=======
 ; XFAIL: *
->>>>>>> upstream/amd-common
 ; Make sure we use a frame pointer and fp relative addressing for the emergency
 ; spillslot when we have gigantic callframes.
 ; CHECK-LABEL: func:
