--- conflicted
+++ resolved
@@ -11,21 +11,13 @@
 ; WASM32: private constant [0 x i8] zeroinitializer
 @0 = private unnamed_addr constant [2 x void ()*] [void ()* @f, void ()* @g], align 16
 
-<<<<<<< HEAD
-; X64: define void @f.cfi()
-=======
 ; X64: define hidden void @f.cfi()
->>>>>>> 3ec736a5
 ; WASM32: define void @f() !type !{{[0-9]+}} !wasm.index ![[I0:[0-9]+]]
 define void @f() !type !0 {
   ret void
 }
 
-<<<<<<< HEAD
-; X64: define void @g.cfi()
-=======
 ; X64: define hidden void @g.cfi()
->>>>>>> 3ec736a5
 ; WASM32: define void @g() !type !{{[0-9]+}} !wasm.index ![[I1:[0-9]+]]
 define void @g() !type !1 {
   ret void
