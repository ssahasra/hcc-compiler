--- conflicted
+++ resolved
@@ -18,13 +18,8 @@
 !3 = !DIBasicType(name: "int", size: 32, align: 32, encoding: DW_ATE_signed)
 !4 = !DILocation(scope: !0)
 
-<<<<<<< HEAD
-; CHECK: !5 = !DILocalVariable(name: "foo", arg: 3, scope: !0, file: !2, line: 7, addressSpace: 0, type: !3, flags: DIFlagArtificial)
+; CHECK: !5 = !DILocalVariable(name: "foo", arg: 3, scope: !0, file: !2, line: 7, addressSpace: 0, type: !3, flags: DIFlagArtificial, align: 32)
 ; CHECK: !6 = !DILocalVariable(name: "foo", scope: !0, file: !2, line: 7, addressSpace: 0, type: !3, flags: DIFlagArtificial)
-=======
-; CHECK: !5 = !DILocalVariable(name: "foo", arg: 3, scope: !0, file: !2, line: 7, type: !3, flags: DIFlagArtificial, align: 32)
-; CHECK: !6 = !DILocalVariable(name: "foo", scope: !0, file: !2, line: 7, type: !3, flags: DIFlagArtificial)
->>>>>>> 8c11c7bb
 !5 = !DILocalVariable(name: "foo", arg: 3,
                       scope: !0, file: !2, line: 7, type: !3,
                       flags: DIFlagArtificial, align: 32)
